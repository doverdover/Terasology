/*
 * Copyright 2015 MovingBlocks
 *
 * Licensed under the Apache License, Version 2.0 (the "License");
 * you may not use this file except in compliance with the License.
 * You may obtain a copy of the License at
 *
 *      http://www.apache.org/licenses/LICENSE-2.0
 *
 * Unless required by applicable law or agreed to in writing, software
 * distributed under the License is distributed on an "AS IS" BASIS,
 * WITHOUT WARRANTIES OR CONDITIONS OF ANY KIND, either express or implied.
 * See the License for the specific language governing permissions and
 * limitations under the License.
 */
package org.terasology.logic.behavior;

import org.junit.Test;
import org.terasology.logic.behavior.core.BehaviorState;

<<<<<<< HEAD
import static org.mockito.ArgumentMatchers.anyFloat;
import static org.mockito.Mockito.spy;
import static org.mockito.Mockito.verify;
import static org.mockito.Mockito.when;

/**
 */
public class SelectorTest {
    @Test
    public void testTwoChildrenSucceeds() {
        final Task[] spies = new Task[2];
        Interpreter interpreter = new Interpreter(null);
        Node one = create(spy -> {
            when(spy.update(anyFloat())).thenReturn(Status.RUNNING, Status.SUCCESS);
            spies[0] = spy;
        });
        Node two = create(spy -> spies[1] = spy);
        SelectorNode node = new SelectorNode();
        node.children().add(one);
        node.children().add(two);
=======
import java.util.Arrays;

public class SelectorTest extends CountCallsTest {
    @Test
    public void testAllSuccess() {
        assertBT("{ selector:[success, success, success]}",
                Arrays.asList(BehaviorState.SUCCESS, BehaviorState.SUCCESS, BehaviorState.SUCCESS), Arrays.asList(4, 1, 4, 1, 4, 1));
>>>>>>> 48ebf857

    }

    @Test
<<<<<<< HEAD
    public void testTwoContinues() {
        final Task[] spies = new Task[2];
        Interpreter interpreter = new Interpreter(null);
        Node one = create(spy -> {
            when(spy.update(anyFloat())).thenReturn(Status.RUNNING, Status.FAILURE);
            spies[0] = spy;
        });
        Node two = create(spy -> {
            when(spy.update(anyFloat())).thenReturn(Status.RUNNING);
            spies[1] = spy;
        });
        SelectorNode node = new SelectorNode();
        node.children().add(one);
        node.children().add(two);

        Task selector = interpreter.start(node);
        interpreter.tick(0);
        Assert.assertEquals(Status.RUNNING, selector.getStatus());
        interpreter.tick(0);
        Assert.assertEquals(Status.RUNNING, selector.getStatus());
        interpreter.tick(0);
        Assert.assertEquals(Status.RUNNING, selector.getStatus());

        verify(spies[0]).onTerminate(Status.FAILURE);
        verify(spies[1]).onInitialize();
    }

    @Test
    public void testOnePassThrough() {
        final Task[] spies = new Task[1];
        Status[] stats = new Status[] {Status.SUCCESS, Status.FAILURE};
        for (final Status status : stats) {
            Interpreter interpreter = new Interpreter(null);
            Node mock = create(spy -> {
                when(spy.update(0)).thenReturn(Status.RUNNING, status);
                spies[0] = spy;
            });
            SelectorNode node = new SelectorNode();

            node.children().add(mock);

            Task task = interpreter.start(node);
            interpreter.tick(0);
            Assert.assertEquals(Status.RUNNING, task.getStatus());
            interpreter.tick(0);
            Assert.assertEquals(status, task.getStatus());
            verify(spies[0]).onTerminate(status);
        }
=======
    public void testAllFail() {
        assertBT("{ selector:[failure, failure, failure]}",
                Arrays.asList(BehaviorState.FAILURE, BehaviorState.FAILURE, BehaviorState.FAILURE), Arrays.asList(4, 1, 2, 3, 4, 4));
    }

    @Test
    public void testAllRunning() {
        assertBT("{ selector:[running, running, running]}",
                Arrays.asList(BehaviorState.RUNNING, BehaviorState.RUNNING, BehaviorState.RUNNING), Arrays.asList(4, 1, 4, 1, 4, 1));
>>>>>>> 48ebf857
    }

    @Test
    public void testFailSuccess() {
        assertBT("{ selector:[failure, success, success]}",
                Arrays.asList(BehaviorState.SUCCESS, BehaviorState.SUCCESS, BehaviorState.SUCCESS), Arrays.asList(4, 1, 2, 4, 2, 4, 2));
    }

    @Test
    public void testSuccessFail() {
        assertBT("{ selector:[success, failure, failure]}",
                Arrays.asList(BehaviorState.SUCCESS, BehaviorState.SUCCESS, BehaviorState.SUCCESS), Arrays.asList(4, 1, 4, 1, 4, 1));
    }

    @Test
    public void testRunningFail() {
        assertBT("{ selector:[running, failure, failure]}",
                Arrays.asList(BehaviorState.RUNNING, BehaviorState.RUNNING, BehaviorState.RUNNING), Arrays.asList(4, 1, 4, 1, 4, 1));
    }

    @Test
    public void testRunningSuccess() {
        assertBT("{ selector:[running, success, success]}",
                Arrays.asList(BehaviorState.RUNNING, BehaviorState.RUNNING, BehaviorState.RUNNING), Arrays.asList(4, 1, 4, 1, 4, 1));
    }

}<|MERGE_RESOLUTION|>--- conflicted
+++ resolved
@@ -1,5 +1,5 @@
 /*
- * Copyright 2015 MovingBlocks
+ * Copyright 2017 MovingBlocks
  *
  * Licensed under the Apache License, Version 2.0 (the "License");
  * you may not use this file except in compliance with the License.
@@ -18,28 +18,6 @@
 import org.junit.Test;
 import org.terasology.logic.behavior.core.BehaviorState;
 
-<<<<<<< HEAD
-import static org.mockito.ArgumentMatchers.anyFloat;
-import static org.mockito.Mockito.spy;
-import static org.mockito.Mockito.verify;
-import static org.mockito.Mockito.when;
-
-/**
- */
-public class SelectorTest {
-    @Test
-    public void testTwoChildrenSucceeds() {
-        final Task[] spies = new Task[2];
-        Interpreter interpreter = new Interpreter(null);
-        Node one = create(spy -> {
-            when(spy.update(anyFloat())).thenReturn(Status.RUNNING, Status.SUCCESS);
-            spies[0] = spy;
-        });
-        Node two = create(spy -> spies[1] = spy);
-        SelectorNode node = new SelectorNode();
-        node.children().add(one);
-        node.children().add(two);
-=======
 import java.util.Arrays;
 
 public class SelectorTest extends CountCallsTest {
@@ -47,61 +25,10 @@
     public void testAllSuccess() {
         assertBT("{ selector:[success, success, success]}",
                 Arrays.asList(BehaviorState.SUCCESS, BehaviorState.SUCCESS, BehaviorState.SUCCESS), Arrays.asList(4, 1, 4, 1, 4, 1));
->>>>>>> 48ebf857
 
     }
 
     @Test
-<<<<<<< HEAD
-    public void testTwoContinues() {
-        final Task[] spies = new Task[2];
-        Interpreter interpreter = new Interpreter(null);
-        Node one = create(spy -> {
-            when(spy.update(anyFloat())).thenReturn(Status.RUNNING, Status.FAILURE);
-            spies[0] = spy;
-        });
-        Node two = create(spy -> {
-            when(spy.update(anyFloat())).thenReturn(Status.RUNNING);
-            spies[1] = spy;
-        });
-        SelectorNode node = new SelectorNode();
-        node.children().add(one);
-        node.children().add(two);
-
-        Task selector = interpreter.start(node);
-        interpreter.tick(0);
-        Assert.assertEquals(Status.RUNNING, selector.getStatus());
-        interpreter.tick(0);
-        Assert.assertEquals(Status.RUNNING, selector.getStatus());
-        interpreter.tick(0);
-        Assert.assertEquals(Status.RUNNING, selector.getStatus());
-
-        verify(spies[0]).onTerminate(Status.FAILURE);
-        verify(spies[1]).onInitialize();
-    }
-
-    @Test
-    public void testOnePassThrough() {
-        final Task[] spies = new Task[1];
-        Status[] stats = new Status[] {Status.SUCCESS, Status.FAILURE};
-        for (final Status status : stats) {
-            Interpreter interpreter = new Interpreter(null);
-            Node mock = create(spy -> {
-                when(spy.update(0)).thenReturn(Status.RUNNING, status);
-                spies[0] = spy;
-            });
-            SelectorNode node = new SelectorNode();
-
-            node.children().add(mock);
-
-            Task task = interpreter.start(node);
-            interpreter.tick(0);
-            Assert.assertEquals(Status.RUNNING, task.getStatus());
-            interpreter.tick(0);
-            Assert.assertEquals(status, task.getStatus());
-            verify(spies[0]).onTerminate(status);
-        }
-=======
     public void testAllFail() {
         assertBT("{ selector:[failure, failure, failure]}",
                 Arrays.asList(BehaviorState.FAILURE, BehaviorState.FAILURE, BehaviorState.FAILURE), Arrays.asList(4, 1, 2, 3, 4, 4));
@@ -111,7 +38,6 @@
     public void testAllRunning() {
         assertBT("{ selector:[running, running, running]}",
                 Arrays.asList(BehaviorState.RUNNING, BehaviorState.RUNNING, BehaviorState.RUNNING), Arrays.asList(4, 1, 4, 1, 4, 1));
->>>>>>> 48ebf857
     }
 
     @Test
