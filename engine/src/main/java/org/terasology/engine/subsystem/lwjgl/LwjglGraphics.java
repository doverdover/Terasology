/*
 * Copyright 2014 MovingBlocks
 *
 * Licensed under the Apache License, Version 2.0 (the "License");
 * you may not use this file except in compliance with the License.
 * You may obtain a copy of the License at
 *
 *  http://www.apache.org/licenses/LICENSE-2.0
 *
 * Unless required by applicable law or agreed to in writing, software
 * distributed under the License is distributed on an "AS IS" BASIS,
 * WITHOUT WARRANTIES OR CONDITIONS OF ANY KIND, either express or implied.
 * See the License for the specific language governing permissions and
 * limitations under the License.
 */
package org.terasology.engine.subsystem.lwjgl;

import static org.lwjgl.opengl.GL11.GL_CULL_FACE;
import static org.lwjgl.opengl.GL11.GL_DEPTH_TEST;
import static org.lwjgl.opengl.GL11.GL_LEQUAL;
import static org.lwjgl.opengl.GL11.GL_NORMALIZE;
import static org.lwjgl.opengl.GL11.glDepthFunc;
import static org.lwjgl.opengl.GL11.glEnable;
import static org.lwjgl.opengl.GL11.glViewport;

import java.awt.image.BufferedImage;
import java.io.IOException;
import java.io.PrintStream;
import java.nio.ByteBuffer;

import javax.imageio.ImageIO;
import javax.swing.JOptionPane;

import org.lwjgl.LWJGLException;
import org.lwjgl.LWJGLUtil;
import org.lwjgl.opengl.Display;
import org.lwjgl.opengl.GLContext;
import org.newdawn.slick.opengl.ImageIOImageData;
import org.slf4j.Logger;
import org.slf4j.LoggerFactory;
import org.terasology.asset.AssetFactory;
import org.terasology.asset.AssetManager;
import org.terasology.asset.AssetType;
import org.terasology.asset.AssetUri;
import org.terasology.config.Config;
import org.terasology.config.RenderingConfig;
import org.terasology.engine.GameEngine;
import org.terasology.engine.modes.GameState;
import org.terasology.engine.subsystem.DisplayDevice;
import org.terasology.engine.subsystem.EngineSubsystem;
import org.terasology.engine.subsystem.RenderingSubsystemFactory;
import org.terasology.logic.manager.GUIManager;
import org.terasology.logic.manager.GUIManagerLwjgl;
import org.terasology.registry.CoreRegistry;
import org.terasology.rendering.ShaderManager;
import org.terasology.rendering.ShaderManagerLwjgl;
import org.terasology.rendering.VertexBufferObjectManager;
import org.terasology.rendering.assets.animation.MeshAnimation;
import org.terasology.rendering.assets.animation.MeshAnimationData;
import org.terasology.rendering.assets.animation.MeshAnimationImpl;
import org.terasology.rendering.assets.atlas.Atlas;
import org.terasology.rendering.assets.atlas.AtlasData;
import org.terasology.rendering.assets.font.Font;
import org.terasology.rendering.assets.font.FontData;
import org.terasology.rendering.assets.material.Material;
import org.terasology.rendering.assets.material.MaterialData;
import org.terasology.rendering.assets.mesh.Mesh;
import org.terasology.rendering.assets.mesh.MeshData;
import org.terasology.rendering.assets.shader.Shader;
import org.terasology.rendering.assets.shader.ShaderData;
import org.terasology.rendering.assets.skeletalmesh.SkeletalMesh;
import org.terasology.rendering.assets.skeletalmesh.SkeletalMeshData;
import org.terasology.rendering.assets.texture.ColorTextureAssetResolver;
import org.terasology.rendering.assets.texture.Texture;
import org.terasology.rendering.assets.texture.TextureData;
import org.terasology.rendering.assets.texture.subtexture.Subtexture;
import org.terasology.rendering.assets.texture.subtexture.SubtextureData;
import org.terasology.rendering.assets.texture.subtexture.SubtextureFromAtlasResolver;
import org.terasology.rendering.nui.NUIManager;
import org.terasology.rendering.nui.internal.LwjglCanvasRenderer;
import org.terasology.rendering.nui.internal.NUIManagerInternal;
import org.terasology.rendering.opengl.GLSLMaterial;
import org.terasology.rendering.opengl.GLSLShader;
import org.terasology.rendering.opengl.OpenGLFont;
import org.terasology.rendering.opengl.OpenGLMesh;
import org.terasology.rendering.opengl.OpenGLSkeletalMesh;
import org.terasology.rendering.opengl.OpenGLTexture;
import org.terasology.utilities.LWJGLHelper;

public class LwjglGraphics implements EngineSubsystem {

    private static final Logger logger = LoggerFactory.getLogger(LwjglGraphics.class);

    @Override
    public void preInitialise() {
        initLogger();
        LWJGLHelper.initNativeLibs();
    }

    @Override
    public void postInitialise(Config config) {
<<<<<<< HEAD
        LwjglDisplayDevice lwjglDisplay = new LwjglDisplayDevice();
        CoreRegistry.putPermanently(DisplayDevice.class, lwjglDisplay);
=======
        CoreRegistry.putPermanently(RenderingSubsystemFactory.class, new LwjglRenderingSubsystemFactory());

        LwjglDisplay lwjglDisplay = new LwjglDisplay();
        CoreRegistry.putPermanently(org.terasology.engine.subsystem.Display.class, lwjglDisplay);
>>>>>>> 8293e93c

        initDisplay(config, lwjglDisplay);
        initOpenGL(lwjglDisplay);

        GameEngine engine = CoreRegistry.get(GameEngine.class);
        CoreRegistry.putPermanently(GUIManager.class, new GUIManagerLwjgl(engine));
        CoreRegistry.putPermanently(NUIManager.class, new NUIManagerInternal(CoreRegistry.get(AssetManager.class), new LwjglCanvasRenderer()));
    }

    @Override
    public void preUpdate(GameState currentState, float delta) {
    }

    @Override
    public void postUpdate(GameState currentState, float delta) {
        Display.update();
        Display.sync(60);
        currentState.render();

        if (Display.wasResized()) {
            glViewport(0, 0, Display.getWidth(), Display.getHeight());
        }
    }

    @Override
    public void shutdown(Config config) {
        if (!Display.isFullscreen() && Display.isVisible()) {
            config.getRendering().setWindowPosX(Display.getX());
            config.getRendering().setWindowPosY(Display.getY());
        }
    }

    @Override
    public void dispose() {
        Display.destroy();
    }

    private void initLogger() {
        if (LWJGLUtil.DEBUG) {
            // Pipes System.out and err to log, because that's where lwjgl writes it to.
            System.setOut(new PrintStream(System.out) {
                private Logger logger = LoggerFactory.getLogger("org.lwjgl");

                @Override
                public void print(final String message) {
                    logger.info(message);
                }
            });
            System.setErr(new PrintStream(System.err) {
                private Logger logger = LoggerFactory.getLogger("org.lwjgl");

                @Override
                public void print(final String message) {
                    logger.error(message);
                }
            });
        }
    }

    private void initDisplay(Config config, LwjglDisplayDevice lwjglDisplay) {
        try {
            lwjglDisplay.setFullscreen(config.getRendering().isFullscreen(), false);

            RenderingConfig rc = config.getRendering();
            Display.setLocation(rc.getWindowPosX(), rc.getWindowPosY());
            Display.setTitle("Terasology" + " | " + "Pre Alpha");
            try {

                String root = "org/terasology/icons/";
                ClassLoader classLoader = getClass().getClassLoader();

                BufferedImage icon16 = ImageIO.read(classLoader.getResourceAsStream(root + "gooey_sweet_16.png"));
                BufferedImage icon32 = ImageIO.read(classLoader.getResourceAsStream(root + "gooey_sweet_32.png"));
                BufferedImage icon64 = ImageIO.read(classLoader.getResourceAsStream(root + "gooey_sweet_64.png"));
                BufferedImage icon128 = ImageIO.read(classLoader.getResourceAsStream(root + "gooey_sweet_128.png"));

                Display.setIcon(new ByteBuffer[]{
                        new ImageIOImageData().imageToByteBuffer(icon16, false, false, null),
                        new ImageIOImageData().imageToByteBuffer(icon32, false, false, null),
                        new ImageIOImageData().imageToByteBuffer(icon64, false, false, null),
                        new ImageIOImageData().imageToByteBuffer(icon128, false, false, null)
                });
            } catch (IOException | IllegalArgumentException e) {
                logger.warn("Could not set icon", e);
            }
            Display.create(rc.getPixelFormat());
            Display.setVSyncEnabled(rc.isVSync());
        } catch (LWJGLException e) {
            logger.error("Can not initialize graphics device.", e);
            System.exit(1);
        }
    }

    private void initOpenGL(LwjglDisplayDevice lwjglDisplay) {
        checkOpenGL();
        glViewport(0, 0, Display.getWidth(), Display.getHeight());
        initOpenGLParams();
        AssetManager assetManager = CoreRegistry.get(AssetManager.class);
        assetManager.setAssetFactory(AssetType.TEXTURE, new AssetFactory<TextureData, Texture>() {
            @Override
            public Texture buildAsset(AssetUri uri, TextureData data) {
                return new OpenGLTexture(uri, data);
            }
        });
        assetManager.setAssetFactory(AssetType.FONT, new AssetFactory<FontData, Font>() {
            @Override
            public Font buildAsset(AssetUri uri, FontData data) {
                return new OpenGLFont(uri, data);
            }
        });
        assetManager.setAssetFactory(AssetType.SHADER, new AssetFactory<ShaderData, Shader>() {
            @Override
            public Shader buildAsset(AssetUri uri, ShaderData data) {
                return new GLSLShader(uri, data);
            }
        });
        assetManager.setAssetFactory(AssetType.MATERIAL, new AssetFactory<MaterialData, Material>() {
            @Override
            public Material buildAsset(AssetUri uri, MaterialData data) {
                return new GLSLMaterial(uri, data);
            }
        });
        assetManager.setAssetFactory(AssetType.MESH, new AssetFactory<MeshData, Mesh>() {
            @Override
            public Mesh buildAsset(AssetUri uri, MeshData data) {
                return new OpenGLMesh(uri, data);
            }
        });
        assetManager.setAssetFactory(AssetType.SKELETON_MESH, new AssetFactory<SkeletalMeshData, SkeletalMesh>() {
            @Override
            public SkeletalMesh buildAsset(AssetUri uri, SkeletalMeshData data) {
                return new OpenGLSkeletalMesh(uri, data);
            }
        });
        assetManager.setAssetFactory(AssetType.ANIMATION, new AssetFactory<MeshAnimationData, MeshAnimation>() {
            @Override
            public MeshAnimation buildAsset(AssetUri uri, MeshAnimationData data) {
                return new MeshAnimationImpl(uri, data);
            }
        });
        assetManager.setAssetFactory(AssetType.ATLAS, new AssetFactory<AtlasData, Atlas>() {
            @Override
            public Atlas buildAsset(AssetUri uri, AtlasData data) {
                return new Atlas(uri, data);
            }
        });
        assetManager.setAssetFactory(AssetType.SUBTEXTURE, new AssetFactory<SubtextureData, Subtexture>() {
            @Override
            public Subtexture buildAsset(AssetUri uri, SubtextureData data) {
                return new Subtexture(uri, data);
            }
        });
        assetManager.addResolver(AssetType.SUBTEXTURE, new SubtextureFromAtlasResolver());
        assetManager.addResolver(AssetType.TEXTURE, new ColorTextureAssetResolver());
        CoreRegistry.putPermanently(ShaderManager.class, new ShaderManagerLwjgl());
        CoreRegistry.get(ShaderManager.class).initShaders();
        VertexBufferObjectManager.getInstance();

    }

    private void checkOpenGL() {
        boolean canRunGame = GLContext.getCapabilities().OpenGL11
                             & GLContext.getCapabilities().OpenGL12
                             & GLContext.getCapabilities().OpenGL14
                             & GLContext.getCapabilities().OpenGL15
                             & GLContext.getCapabilities().GL_ARB_framebuffer_object
                             & GLContext.getCapabilities().GL_ARB_texture_float
                             & GLContext.getCapabilities().GL_ARB_half_float_pixel
                             & GLContext.getCapabilities().GL_ARB_shader_objects;

        if (!canRunGame) {
            String message = "Your GPU driver is not supporting the mandatory versions or extensions of OpenGL. Considered updating your GPU drivers? Exiting...";
            logger.error(message);
            JOptionPane.showMessageDialog(null, message, "Mandatory OpenGL version(s) or extension(s) not supported", JOptionPane.ERROR_MESSAGE);
            System.exit(1);
        }

    }

    public void initOpenGLParams() {
        glEnable(GL_CULL_FACE);
        glEnable(GL_DEPTH_TEST);
        glEnable(GL_NORMALIZE);
        glDepthFunc(GL_LEQUAL);
    }

}<|MERGE_RESOLUTION|>--- conflicted
+++ resolved
@@ -99,15 +99,10 @@
 
     @Override
     public void postInitialise(Config config) {
-<<<<<<< HEAD
+        CoreRegistry.putPermanently(RenderingSubsystemFactory.class, new LwjglRenderingSubsystemFactory());
+
         LwjglDisplayDevice lwjglDisplay = new LwjglDisplayDevice();
         CoreRegistry.putPermanently(DisplayDevice.class, lwjglDisplay);
-=======
-        CoreRegistry.putPermanently(RenderingSubsystemFactory.class, new LwjglRenderingSubsystemFactory());
-
-        LwjglDisplay lwjglDisplay = new LwjglDisplay();
-        CoreRegistry.putPermanently(org.terasology.engine.subsystem.Display.class, lwjglDisplay);
->>>>>>> 8293e93c
 
         initDisplay(config, lwjglDisplay);
         initOpenGL(lwjglDisplay);
