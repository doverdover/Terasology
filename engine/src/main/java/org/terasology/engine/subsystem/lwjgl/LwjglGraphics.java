/*
 * Copyright 2014 MovingBlocks
 *
 * Licensed under the Apache License, Version 2.0 (the "License");
 * you may not use this file except in compliance with the License.
 * You may obtain a copy of the License at
 *
 *      http://www.apache.org/licenses/LICENSE-2.0
 *
 * Unless required by applicable law or agreed to in writing, software
 * distributed under the License is distributed on an "AS IS" BASIS,
 * WITHOUT WARRANTIES OR CONDITIONS OF ANY KIND, either express or implied.
 * See the License for the specific language governing permissions and
 * limitations under the License.
 */
package org.terasology.engine.subsystem.lwjgl;

import org.lwjgl.LWJGLException;
import org.lwjgl.opengl.Display;
import org.lwjgl.opengl.GLContext;
import org.newdawn.slick.opengl.ImageIOImageData;
import org.slf4j.Logger;
import org.slf4j.LoggerFactory;
import org.terasology.asset.AssetFactory;
import org.terasology.asset.AssetManager;
import org.terasology.asset.AssetType;
import org.terasology.asset.AssetUri;
import org.terasology.config.Config;
import org.terasology.config.RenderingConfig;
import org.terasology.engine.ComponentSystemManager;
import org.terasology.engine.GameEngine;
import org.terasology.engine.modes.GameState;
import org.terasology.engine.subsystem.DisplayDevice;
import org.terasology.engine.subsystem.RenderingSubsystemFactory;
import org.terasology.registry.CoreRegistry;
import org.terasology.rendering.ShaderManager;
import org.terasology.rendering.ShaderManagerLwjgl;
import org.terasology.rendering.assets.animation.MeshAnimation;
import org.terasology.rendering.assets.animation.MeshAnimationData;
import org.terasology.rendering.assets.animation.MeshAnimationImpl;
import org.terasology.rendering.assets.atlas.Atlas;
import org.terasology.rendering.assets.atlas.AtlasData;
import org.terasology.rendering.assets.font.Font;
import org.terasology.rendering.assets.font.FontData;
import org.terasology.rendering.assets.font.FontImpl;
import org.terasology.rendering.assets.material.Material;
import org.terasology.rendering.assets.material.MaterialData;
import org.terasology.rendering.assets.mesh.Mesh;
import org.terasology.rendering.assets.mesh.MeshData;
import org.terasology.rendering.assets.shader.Shader;
import org.terasology.rendering.assets.shader.ShaderData;
import org.terasology.rendering.assets.skeletalmesh.SkeletalMesh;
import org.terasology.rendering.assets.skeletalmesh.SkeletalMeshData;
import org.terasology.rendering.assets.texture.ColorTextureAssetResolver;
import org.terasology.rendering.assets.texture.Texture;
import org.terasology.rendering.assets.texture.TextureData;
import org.terasology.rendering.assets.texture.subtexture.Subtexture;
import org.terasology.rendering.assets.texture.subtexture.SubtextureData;
import org.terasology.rendering.assets.texture.subtexture.SubtextureFromAtlasResolver;
import org.terasology.rendering.iconmesh.IconMeshResolver;
import org.terasology.rendering.nui.NUIManager;
import org.terasology.rendering.nui.internal.LwjglCanvasRenderer;
import org.terasology.rendering.nui.internal.NUIManagerInternal;
import org.terasology.rendering.opengl.BaseOpenGLTexture;
import org.terasology.rendering.opengl.GLSLMaterial;
import org.terasology.rendering.opengl.GLSLShader;
import org.terasology.rendering.opengl.OpenGLMesh;
import org.terasology.rendering.opengl.OpenGLSkeletalMesh;
import org.terasology.rendering.opengl.OpenGLTexture;

import javax.imageio.ImageIO;
import javax.swing.JOptionPane;
import java.awt.image.BufferedImage;
import java.io.IOException;
import java.nio.ByteBuffer;

import static org.lwjgl.opengl.GL11.GL_CULL_FACE;
import static org.lwjgl.opengl.GL11.GL_DEPTH_TEST;
import static org.lwjgl.opengl.GL11.GL_LEQUAL;
import static org.lwjgl.opengl.GL11.GL_NORMALIZE;
import static org.lwjgl.opengl.GL11.glDepthFunc;
import static org.lwjgl.opengl.GL11.glEnable;
import static org.lwjgl.opengl.GL11.glViewport;

public class LwjglGraphics extends BaseLwjglSubsystem {

    private static final Logger logger = LoggerFactory.getLogger(LwjglGraphics.class);

    @Override
    public void preInitialise() {
        super.preInitialise();
    }

    @Override
    public void postInitialise(Config config) {
        CoreRegistry.putPermanently(RenderingSubsystemFactory.class, new LwjglRenderingSubsystemFactory());

        LwjglDisplayDevice lwjglDisplay = new LwjglDisplayDevice();
        CoreRegistry.putPermanently(DisplayDevice.class, lwjglDisplay);

        initDisplay(config, lwjglDisplay);
        initOpenGL(lwjglDisplay);

        GameEngine engine = CoreRegistry.get(GameEngine.class);
        CoreRegistry.putPermanently(NUIManager.class, new NUIManagerInternal(CoreRegistry.get(AssetManager.class), new LwjglCanvasRenderer()));
    }

    @Override
    public void preUpdate(GameState currentState, float delta) {
    }

    @Override
    public void postUpdate(GameState currentState, float delta) {
        Display.update();
        Display.sync(60);
        currentState.render();

        if (Display.wasResized()) {
            glViewport(0, 0, Display.getWidth(), Display.getHeight());
        }
    }

    @Override
    public void shutdown(Config config) {
        if (!Display.isFullscreen() && Display.isVisible()) {
            config.getRendering().setWindowPosX(Display.getX());
            config.getRendering().setWindowPosY(Display.getY());
        }
    }

    @Override
    public void dispose() {
        Display.destroy();
    }

    private void initDisplay(Config config, LwjglDisplayDevice lwjglDisplay) {
        try {
            lwjglDisplay.setFullscreen(config.getRendering().isFullscreen(), false);

            RenderingConfig rc = config.getRendering();
            Display.setLocation(rc.getWindowPosX(), rc.getWindowPosY());
            Display.setTitle("Terasology" + " | " + "Pre Alpha");
            try {

                String root = "org/terasology/icons/";
                ClassLoader classLoader = getClass().getClassLoader();

                BufferedImage icon16 = ImageIO.read(classLoader.getResourceAsStream(root + "gooey_sweet_16.png"));
                BufferedImage icon32 = ImageIO.read(classLoader.getResourceAsStream(root + "gooey_sweet_32.png"));
                BufferedImage icon64 = ImageIO.read(classLoader.getResourceAsStream(root + "gooey_sweet_64.png"));
                BufferedImage icon128 = ImageIO.read(classLoader.getResourceAsStream(root + "gooey_sweet_128.png"));

                Display.setIcon(new ByteBuffer[]{
                        new ImageIOImageData().imageToByteBuffer(icon16, false, false, null),
                        new ImageIOImageData().imageToByteBuffer(icon32, false, false, null),
                        new ImageIOImageData().imageToByteBuffer(icon64, false, false, null),
                        new ImageIOImageData().imageToByteBuffer(icon128, false, false, null)
                });
            } catch (IOException | IllegalArgumentException e) {
                logger.warn("Could not set icon", e);
            }
            Display.create(rc.getPixelFormat());
            Display.setVSyncEnabled(rc.isVSync());
        } catch (LWJGLException e) {
            logger.error("Can not initialize graphics device.", e);
            System.exit(1);
        }
    }

    private void initOpenGL(LwjglDisplayDevice lwjglDisplay) {
        checkOpenGL();
        glViewport(0, 0, Display.getWidth(), Display.getHeight());
        initOpenGLParams();
        AssetManager assetManager = CoreRegistry.get(AssetManager.class);
        assetManager.setAssetFactory(AssetType.FONT, new AssetFactory<FontData, Font>() {
            @Override
<<<<<<< HEAD
            public Texture buildAsset(AssetUri uri, TextureData data) {
                if (data == null) {
                    return new BaseOpenGLTexture(uri);
                }
                return new OpenGLTexture(uri, data);
=======
            public Font buildAsset(AssetUri uri, FontData data) {
                return new FontImpl(uri, data);
>>>>>>> ebe6e7c7
            }
        });
        assetManager.setAssetFactory(AssetType.TEXTURE, new AssetFactory<TextureData, Texture>() {
            @Override
            public Texture buildAsset(AssetUri uri, TextureData data) {
                return new OpenGLTexture(uri, data);
            }
        });
        assetManager.setAssetFactory(AssetType.SHADER, new AssetFactory<ShaderData, Shader>() {
            @Override
            public Shader buildAsset(AssetUri uri, ShaderData data) {
                return new GLSLShader(uri, data);
            }
        });
        assetManager.setAssetFactory(AssetType.MATERIAL, new AssetFactory<MaterialData, Material>() {
            @Override
            public Material buildAsset(AssetUri uri, MaterialData data) {
                return new GLSLMaterial(uri, data);
            }
        });
        assetManager.setAssetFactory(AssetType.MESH, new AssetFactory<MeshData, Mesh>() {
            @Override
            public Mesh buildAsset(AssetUri uri, MeshData data) {
                return new OpenGLMesh(uri, data);
            }
        });
        assetManager.setAssetFactory(AssetType.SKELETON_MESH, new AssetFactory<SkeletalMeshData, SkeletalMesh>() {
            @Override
            public SkeletalMesh buildAsset(AssetUri uri, SkeletalMeshData data) {
                return new OpenGLSkeletalMesh(uri, data);
            }
        });
        assetManager.setAssetFactory(AssetType.ANIMATION, new AssetFactory<MeshAnimationData, MeshAnimation>() {
            @Override
            public MeshAnimation buildAsset(AssetUri uri, MeshAnimationData data) {
                return new MeshAnimationImpl(uri, data);
            }
        });
        assetManager.setAssetFactory(AssetType.ATLAS, new AssetFactory<AtlasData, Atlas>() {
            @Override
            public Atlas buildAsset(AssetUri uri, AtlasData data) {
                return new Atlas(uri, data);
            }
        });
        assetManager.setAssetFactory(AssetType.SUBTEXTURE, new AssetFactory<SubtextureData, Subtexture>() {
            @Override
            public Subtexture buildAsset(AssetUri uri, SubtextureData data) {
                return new Subtexture(uri, data);
            }
        });
        assetManager.addResolver(AssetType.SUBTEXTURE, new SubtextureFromAtlasResolver());
        assetManager.addResolver(AssetType.TEXTURE, new ColorTextureAssetResolver());
        assetManager.addResolver(AssetType.MESH, new IconMeshResolver());
        CoreRegistry.putPermanently(ShaderManager.class, new ShaderManagerLwjgl());
        CoreRegistry.get(ShaderManager.class).initShaders();
    }

    private void checkOpenGL() {
        boolean canRunGame = GLContext.getCapabilities().OpenGL11
                & GLContext.getCapabilities().OpenGL12
                & GLContext.getCapabilities().OpenGL14
                & GLContext.getCapabilities().OpenGL15
                & GLContext.getCapabilities().GL_ARB_framebuffer_object
                & GLContext.getCapabilities().GL_ARB_texture_float
                & GLContext.getCapabilities().GL_ARB_half_float_pixel
                & GLContext.getCapabilities().GL_ARB_shader_objects;

        if (!canRunGame) {
            String message = "Your GPU driver is not supporting the mandatory versions or extensions of OpenGL. Considered updating your GPU drivers? Exiting...";
            logger.error(message);
            JOptionPane.showMessageDialog(null, message, "Mandatory OpenGL version(s) or extension(s) not supported", JOptionPane.ERROR_MESSAGE);
            System.exit(1);
        }

    }

    public void initOpenGLParams() {
        glEnable(GL_CULL_FACE);
        glEnable(GL_DEPTH_TEST);
        glEnable(GL_NORMALIZE);
        glDepthFunc(GL_LEQUAL);
    }

    @Override
    public void registerSystems(ComponentSystemManager componentSystemManager) {
    }

}<|MERGE_RESOLUTION|>--- conflicted
+++ resolved
@@ -174,21 +174,16 @@
         AssetManager assetManager = CoreRegistry.get(AssetManager.class);
         assetManager.setAssetFactory(AssetType.FONT, new AssetFactory<FontData, Font>() {
             @Override
-<<<<<<< HEAD
+            public Font buildAsset(AssetUri uri, FontData data) {
+                return new FontImpl(uri, data);
+            }
+        });
+        assetManager.setAssetFactory(AssetType.TEXTURE, new AssetFactory<TextureData, Texture>() {
+            @Override
             public Texture buildAsset(AssetUri uri, TextureData data) {
                 if (data == null) {
                     return new BaseOpenGLTexture(uri);
                 }
-                return new OpenGLTexture(uri, data);
-=======
-            public Font buildAsset(AssetUri uri, FontData data) {
-                return new FontImpl(uri, data);
->>>>>>> ebe6e7c7
-            }
-        });
-        assetManager.setAssetFactory(AssetType.TEXTURE, new AssetFactory<TextureData, Texture>() {
-            @Override
-            public Texture buildAsset(AssetUri uri, TextureData data) {
                 return new OpenGLTexture(uri, data);
             }
         });
