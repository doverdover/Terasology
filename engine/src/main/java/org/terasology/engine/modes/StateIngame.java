--- conflicted
+++ resolved
@@ -116,13 +116,11 @@
 
     @Override
     public void dispose(boolean shuttingDown) {
-<<<<<<< HEAD
         if (RecordAndReplayStatus.getCurrentStatus() == RecordAndReplayStatus.NOT_ACTIVATED) {
             ScreenGrabber screenGrabber = context.get(ScreenGrabber.class);
             screenGrabber.takeGamePreview(PathManager.getInstance().getSavePath(gameManifest.getTitle()));
         }
-=======
->>>>>>> a4f7384b
+
 
         ChunkProvider chunkProvider = context.get(ChunkProvider.class);
         chunkProvider.dispose();
