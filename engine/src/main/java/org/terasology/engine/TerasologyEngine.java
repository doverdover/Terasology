/*
 * Copyright 2014 MovingBlocks
 *
 * Licensed under the Apache License, Version 2.0 (the "License");
 * you may not use this file except in compliance with the License.
 * You may obtain a copy of the License at
 *
 *      http://www.apache.org/licenses/LICENSE-2.0
 *
 * Unless required by applicable law or agreed to in writing, software
 * distributed under the License is distributed on an "AS IS" BASIS,
 * WITHOUT WARRANTIES OR CONDITIONS OF ANY KIND, either express or implied.
 * See the License for the specific language governing permissions and
 * limitations under the License.
 */

package org.terasology.engine;

import com.google.common.base.Stopwatch;
import com.google.common.collect.Queues;
import com.google.common.collect.Sets;
import org.slf4j.Logger;
import org.slf4j.LoggerFactory;
import org.terasology.assets.management.AssetManager;
import org.terasology.assets.module.ModuleAwareAssetTypeManager;
import org.terasology.config.Config;
import org.terasology.config.RenderingConfig;
import org.terasology.context.Context;
import org.terasology.context.internal.ContextImpl;
import org.terasology.engine.bootstrap.ApplyModulesUtil;
import org.terasology.engine.modes.GameState;
import org.terasology.engine.module.ModuleManager;
import org.terasology.engine.module.ModuleManagerImpl;
import org.terasology.engine.paths.PathManager;
import org.terasology.engine.splash.SplashScreen;
import org.terasology.engine.subsystem.DisplayDevice;
import org.terasology.engine.subsystem.EngineSubsystem;
import org.terasology.engine.subsystem.RenderingSubsystemFactory;
import org.terasology.entitySystem.prefab.Prefab;
import org.terasology.entitySystem.prefab.internal.PojoPrefab;
import org.terasology.game.Game;
import org.terasology.identity.CertificateGenerator;
import org.terasology.identity.CertificatePair;
import org.terasology.identity.PrivateIdentityCertificate;
import org.terasology.identity.PublicIdentityCertificate;
import org.terasology.input.InputSystem;
import org.terasology.logic.behavior.asset.BehaviorTree;
import org.terasology.logic.console.commandSystem.adapter.ParameterAdapterManager;
import org.terasology.monitoring.Activity;
import org.terasology.monitoring.PerformanceMonitor;
import org.terasology.monitoring.ThreadActivity;
import org.terasology.monitoring.ThreadMonitor;
import org.terasology.monitoring.gui.AdvancedMonitor;
import org.terasology.network.NetworkSystem;
import org.terasology.network.internal.NetworkSystemImpl;
import org.terasology.persistence.typeHandling.TypeSerializationLibrary;
import org.terasology.physics.CollisionGroupManager;
import org.terasology.reflection.copy.CopyStrategyLibrary;
import org.terasology.reflection.reflect.ReflectFactory;
import org.terasology.reflection.reflect.ReflectionReflectFactory;
import org.terasology.registry.CoreRegistry;
import org.terasology.rendering.nui.asset.UIElement;
import org.terasology.rendering.nui.skin.UISkin;
import org.terasology.utilities.concurrency.ShutdownTask;
import org.terasology.utilities.concurrency.Task;
import org.terasology.utilities.concurrency.TaskMaster;
import org.terasology.version.TerasologyVersion;
import org.terasology.world.block.family.BlockFamilyFactoryRegistry;
import org.terasology.world.block.family.DefaultBlockFamilyFactoryRegistry;
import org.terasology.world.block.loader.BlockFamilyDefinition;
import org.terasology.world.block.loader.BlockFamilyDefinitionFormat;
import org.terasology.world.block.shapes.BlockShape;
import org.terasology.world.block.shapes.BlockShapeImpl;
import org.terasology.world.block.sounds.BlockSounds;
import org.terasology.world.block.tiles.BlockTile;
import org.terasology.world.generator.internal.WorldGeneratorManager;

import java.io.IOException;
import java.nio.file.Files;
import java.util.Collection;
import java.util.Deque;
import java.util.Iterator;
import java.util.Set;
import java.util.concurrent.RejectedExecutionException;
import java.util.concurrent.TimeUnit;

/**
 * @author Immortius
 *         <p>
 *         This GameEngine implementation is the heart of Terasology.
 *         <p>
 *         It first takes care of making a number of application-wide initializations (see init()
 *         method). It then provides a main game loop (see run() method) characterized by a number
 *         of mutually exclusive {@link GameState}s. The current GameState is updated each
 *         frame, and a change of state (see changeState() method) can be requested at any time - the
 *         switch will occur cleanly between frames. Interested parties can be notified of GameState
 *         changes by using the subscribeToStateChange() method.
 *         <p>
 *         At this stage the engine also provides a number of utility methods (see submitTask() and
 *         hasMouseFocus() to name a few) but they might be moved elsewhere.
 *         <p>
 *         Special mention must be made in regard to EngineSubsystems. An {@link EngineSubsystem}
 *         is a pluggable low-level component of the engine, that is processed every frame - like
 *         rendering or audio. A list of EngineSubsystems is provided in input to the engine's
 *         constructor. Different sets of Subsystems can significantly change the behaviour of
 *         the engine, i.e. providing a "no-frills" server in one case or a full-graphics client
 *         in another.
 */
public class TerasologyEngine implements GameEngine {

    private static final Logger logger = LoggerFactory.getLogger(TerasologyEngine.class);

    private static final int ONE_MEBIBYTE = 1024 * 1024;
    private static final int MAX_NUMBER_THREADS = 16;

    private Config config;
    private RenderingConfig renderingConfig;
    private EngineTime time;

    private GameState currentState;
    private GameState pendingState;
    private Set<StateChangeSubscriber> stateChangeSubscribers = Sets.newLinkedHashSet();

    private enum EngineState {UNINITIALIZED, INITIALIZED, RUNNING, DISPOSED}

    private EngineState engineState = EngineState.UNINITIALIZED;

    private final TaskMaster<Task> commonThreadPool = TaskMaster.createFIFOTaskMaster("common", MAX_NUMBER_THREADS);

    private boolean hibernationAllowed;
    private boolean gameFocused = true;

    private Deque<EngineSubsystem> subsystems;
    private ModuleAwareAssetTypeManager assetTypeManager;

    /**
     * Contains objects that life for the duration of this engine.
     */
    private Context context;

    /**
     * This constructor initializes the engine by initializing its systems,
     * subsystems and managers. It also verifies that some required systems
     * are up and running after they have been initialized.
     *
     * @param subsystems Typical subsystems lists contain graphics, timer,
     *                   audio and input subsystems.
     */
    public TerasologyEngine(Collection<EngineSubsystem> subsystems) {

        Stopwatch totalInitTime = Stopwatch.createStarted();

        this.context = new ContextImpl();
        /*
         * We can't load the engine without core registry yet.
         * e.g. the statically created MaterialLoader needs the CoreRegistry to get the AssetManager.
         * And the engine loads assets while it gets created.
         */
        CoreRegistry.setContext(context);
        this.subsystems = Queues.newArrayDeque(subsystems);

        try {
            logger.info("Initializing Terasology...");
            logEnvironmentInfo();

            SplashScreen.getInstance().post("Loading config file ...");

            initConfig();

            SplashScreen.getInstance().post("Pre-initialize subsystems ...");

            preInitSubsystems();

            // time must be set here as it is required by some of the managers.
            verifyRequiredSystemIsRegistered(Time.class);
            time = (EngineTime) context.get(Time.class);

            GameThread.setToCurrentThread();

            initSubsystems();

            initManagers();
            initAssets();
            ApplyModulesUtil.applyModules();

            SplashScreen.getInstance().post("Post-initialize subsystems ...");

            postInitSubsystems();

            verifyRequiredSystemIsRegistered(DisplayDevice.class);
            verifyRequiredSystemIsRegistered(RenderingSubsystemFactory.class);
            verifyRequiredSystemIsRegistered(InputSystem.class);

            SplashScreen.getInstance().post("Initialize assets ...");


            // TODO: Review - The advanced monitor shouldn't be hooked-in this way (see issue #692)
            initAdvancedMonitor();

            engineState = EngineState.INITIALIZED;
            /**
             * Prevent objects being put in engine context after init phase. Engine states should use/create a
             * child context.
             */
            CoreRegistry.setContext(null);
        } catch (RuntimeException e) {
            logger.error("Failed to initialise Terasology", e);
            cleanup();
            throw e;
        }


        double seconds = 0.001 * totalInitTime.elapsed(TimeUnit.MILLISECONDS);
        logger.info("Initialization completed in {}sec.", String.format("%.2f", seconds));
    }

    /**
     * Logs software, environment and hardware information.
     */
    private void logEnvironmentInfo() {
        logger.info(TerasologyVersion.getInstance().toString());
        logger.info("Home path: {}", PathManager.getInstance().getHomePath());
        logger.info("Install path: {}", PathManager.getInstance().getInstallPath());
        logger.info("Java: {} in {}", System.getProperty("java.version"), System.getProperty("java.home"));
        logger.info("Java VM: {}, version: {}", System.getProperty("java.vm.name"), System.getProperty("java.vm.version"));
        logger.info("OS: {}, arch: {}, version: {}", System.getProperty("os.name"), System.getProperty("os.arch"), System.getProperty("os.version"));
        logger.info("Max. Memory: {} MiB", Runtime.getRuntime().maxMemory() / ONE_MEBIBYTE);
        logger.info("Processors: {}", Runtime.getRuntime().availableProcessors());
    }

    private void initConfig() {
        if (Files.isRegularFile(Config.getConfigFile())) {
            try {
                config = Config.load(Config.getConfigFile());
            } catch (IOException e) {
                logger.error("Failed to load config", e);
                config = new Config();
            }
        } else {
            config = new Config();
        }
        if (!config.getDefaultModSelection().hasModule(TerasologyConstants.CORE_GAMEPLAY_MODULE)) {
            config.getDefaultModSelection().addModule(TerasologyConstants.CORE_GAMEPLAY_MODULE);
        }

        if (!validateServerIdentity()) {
            CertificateGenerator generator = new CertificateGenerator();
            CertificatePair serverIdentity = generator.generateSelfSigned();
            config.getSecurity().setServerCredentials(serverIdentity.getPublicCert(), serverIdentity.getPrivateCert());
            config.save();
        }

        renderingConfig = config.getRendering();
        logger.info("Video Settings: " + renderingConfig.toString());
        context.put(Config.class, config);
    }

    private boolean validateServerIdentity() {
        PrivateIdentityCertificate privateCert = config.getSecurity().getServerPrivateCertificate();
        PublicIdentityCertificate publicCert = config.getSecurity().getServerPublicCertificate();

        if (privateCert == null || publicCert == null) {
            return false;
        }

        // Validate the signature
        if (!publicCert.verifySelfSigned()) {
            logger.error("Server signature is not self signed! Generating new server identity.");
            return false;
        }

        return true;
    }

    /**
     * Gives a chance to subsystems to do something BEFORE managers and Time are initialized.
     */
    private void preInitSubsystems() {
        for (EngineSubsystem subsystem : getSubsystems()) {
            subsystem.preInitialise(context);
        }
    }

    private void initSubsystems() {
        for (EngineSubsystem subsystem : getSubsystems()) {
            subsystem.initialise(config);
        }
    }

    /**
     * Gives a chance to subsystems to do something AFTER managers and Time are initialized.
     */
    private void postInitSubsystems() {
        for (EngineSubsystem subsystem : getSubsystems()) {
            subsystem.postInitialise(context);
        }
    }

    /**
     * Verifies that a required class is available through the core registry.
     *
     * @param clazz The required type, i.e. Time.class
     * @throws IllegalStateException Details the required system that has not been registered.
     */
    private void verifyRequiredSystemIsRegistered(Class<?> clazz) {
        if (context.get(clazz) == null) {
            throw new IllegalStateException(clazz.getSimpleName() + " not registered as a core system.");
        }
    }

    private void initManagers() {

        SplashScreen.getInstance().post("Loading modules ...");
        ModuleManager moduleManager = new ModuleManagerImpl();
        context.put(ModuleManager.class, moduleManager);

        SplashScreen.getInstance().post("Loading reflections ...");

        ReflectFactory reflectFactory = new ReflectionReflectFactory();
        context.put(ReflectFactory.class, reflectFactory);

        CopyStrategyLibrary copyStrategyLibrary = new CopyStrategyLibrary(reflectFactory);
        context.put(CopyStrategyLibrary.class, copyStrategyLibrary);
        context.put(TypeSerializationLibrary.class, new TypeSerializationLibrary(reflectFactory,
                copyStrategyLibrary));

        SplashScreen.getInstance().post("Loading assets ...");
<<<<<<< HEAD
        AssetManager assetManager = new AssetManagerImpl(moduleManager.getEnvironment());
        assetManager.setEnvironment(moduleManager.getEnvironment());
        context.put(AssetManager.class, assetManager);
        context.put(CollisionGroupManager.class, new CollisionGroupManager());
        context.put(WorldGeneratorManager.class, new WorldGeneratorManager(context));
        context.put(ComponentSystemManager.class, new ComponentSystemManager());
        context.put(ParameterAdapterManager.class, ParameterAdapterManager.createCore());
        context.put(NetworkSystem.class, new NetworkSystemImpl(time, context));
        context.put(Game.class, new Game(this, time));

        AssetType.registerAssetTypes(assetManager);
        ApplyModulesUtil.applyModules(context);
=======
        assetTypeManager = CoreRegistry.putPermanently(ModuleAwareAssetTypeManager.class, new ModuleAwareAssetTypeManager());
        CoreRegistry.putPermanently(AssetManager.class, assetTypeManager.getAssetManager());
        CoreRegistry.putPermanently(CollisionGroupManager.class, new CollisionGroupManager());
        CoreRegistry.putPermanently(WorldGeneratorManager.class, new WorldGeneratorManager());
        CoreRegistry.putPermanently(ComponentSystemManager.class, new ComponentSystemManager());
        CoreRegistry.putPermanently(ParameterAdapterManager.class, ParameterAdapterManager.createCore());
        CoreRegistry.putPermanently(NetworkSystem.class, new NetworkSystemImpl(time));
        CoreRegistry.putPermanently(Game.class, new Game(this, time));
>>>>>>> c39ed0fa
    }

    /**
     * The Advanced Monitor is a display opening in a separate window
     * allowing for monitoring of Threads, Chunks and Performance.
     */
    private void initAdvancedMonitor() {
        if (config.getSystem().isMonitoringEnabled()) {
            new AdvancedMonitor().setVisible(true);
        }
    }

    private void initAssets() {
<<<<<<< HEAD
        AssetManager assetManager = context.get(AssetManager.class);
        assetManager.setAssetFactory(AssetType.PREFAB, new AssetFactory<PrefabData, Prefab>() {

            @Override
            public Prefab buildAsset(AssetUri uri, PrefabData data) {
                return new PojoPrefab(uri, data);
            }
        });
        assetManager.setAssetFactory(AssetType.SHAPE, new AssetFactory<BlockShapeData, BlockShape>() {

            @Override
            public BlockShape buildAsset(AssetUri uri, BlockShapeData data) {
                return new BlockShapeImpl(uri, data);
            }
        });
        assetManager.setAssetFactory(AssetType.UI_SKIN, new AssetFactory<UISkinData, UISkin>() {
            @Override
            public UISkin buildAsset(AssetUri uri, UISkinData data) {
                return new UISkin(uri, data);
            }
        });
        assetManager.setAssetFactory(AssetType.BEHAVIOR, new AssetFactory<BehaviorTreeData, BehaviorTree>() {
            @Override
            public BehaviorTree buildAsset(AssetUri uri, BehaviorTreeData data) {
                return new BehaviorTree(uri, data);
            }
        });
        assetManager.setAssetFactory(AssetType.UI_ELEMENT, new AssetFactory<UIData, UIElement>() {
            @Override
            public UIElement buildAsset(AssetUri uri, UIData data) {
                return new UIElement(uri, data);
            }
        });

=======
        DefaultBlockFamilyFactoryRegistry familyFactoryRegistry = new DefaultBlockFamilyFactoryRegistry();
        CoreRegistry.putPermanently(BlockFamilyFactoryRegistry.class, familyFactoryRegistry);

        assetTypeManager.registerCoreAssetType(Prefab.class, PojoPrefab::new, false, "prefabs");
        assetTypeManager.registerCoreAssetType(BlockShape.class, BlockShapeImpl::new, "shapes");
        assetTypeManager.registerCoreAssetType(BlockSounds.class, BlockSounds::new, "blockSounds");
        assetTypeManager.registerCoreAssetType(BlockTile.class, BlockTile::new, "blockTiles");
        assetTypeManager.registerCoreAssetType(BlockFamilyDefinition.class, BlockFamilyDefinition::new, "blocks");
        assetTypeManager.registerCoreFormat(BlockFamilyDefinition.class, new BlockFamilyDefinitionFormat(assetTypeManager.getAssetManager(), familyFactoryRegistry));
        assetTypeManager.registerCoreAssetType(UISkin.class, UISkin::new, "skins");
        assetTypeManager.registerCoreAssetType(BehaviorTree.class, BehaviorTree::new, false, "behaviors");
        assetTypeManager.registerCoreAssetType(UIElement.class, UIElement::new, "ui");
        for (EngineSubsystem subsystem : subsystems) {
            subsystem.registerCoreAssetTypes(assetTypeManager);
        }
>>>>>>> c39ed0fa
    }

    /**
     * Runs the engine, including its main loop. This method is called only once per
     * application startup, which is the reason the GameState provided is the -initial-
     * state rather than a generic game state.
     *
     * @param initialState In at least one context (the PC facade) the GameState
     *                     implementation provided as input may vary, depending if
     *                     the application has or hasn't been started headless.
     */
    @Override
    public void run(GameState initialState) {
        try {
            context.put(GameEngine.class, this);
            changeState(initialState);
            engineState = EngineState.RUNNING;
            Thread.currentThread().setPriority(Thread.MAX_PRIORITY);

            mainLoop(); // -THE- MAIN LOOP. Most of the application time and resources are spent here.
            cleanup();

        } catch (RuntimeException e) {
            logger.error("Uncaught exception, attempting clean game shutdown", e);
            try {
                cleanup();
            } catch (Throwable t) {
                logger.error("Clean game shutdown after an uncaught exception failed", t);
                logger.error("Rethrowing original exception");
            }
            throw e;
        } catch (Throwable t) {
            logger.error("Uncaught throwable", t);
            throw t;
        }
    }

    /**
     * The main loop runs until the EngineState is set back to INITIALIZED by shutdown()
     * or until the OS requests the application's window to be closed. Engine cleanup
     * and disposal occur afterwards.
     */
    private void mainLoop() {
        NetworkSystem networkSystem = context.get(NetworkSystem.class);

        DisplayDevice display = context.get(DisplayDevice.class);

        PerformanceMonitor.startActivity("Other");
        // MAIN GAME LOOP
        while (engineState == EngineState.RUNNING && !display.isCloseRequested()) {

            long totalDelta;
            float updateDelta;
            float subsystemsDelta;

            // Only process rendering and updating once a second
            if (!display.isActive() && isHibernationAllowed()) {
                time.setPaused(true);
                Iterator<Float> updateCycles = time.tick();
                while (updateCycles.hasNext()) {
                    updateCycles.next();
                }
                try {
                    Thread.sleep(100);
                } catch (InterruptedException e) {
                    logger.warn("Display inactivity sleep interrupted", e);
                }

                display.processMessages();
                time.setPaused(false);
                continue;
            }

            assetTypeManager.reloadChangedOnDisk();

            processPendingState();

            if (currentState == null) {
                shutdown();
                break;
            }

            Iterator<Float> updateCycles = time.tick();

            try (Activity ignored = PerformanceMonitor.startActivity("Network Update")) {
                networkSystem.update();
            }

            totalDelta = 0;
            while (updateCycles.hasNext()) {
                updateDelta = updateCycles.next(); // gameTime gets updated here!
                totalDelta += time.getDeltaInMs();
                try (Activity ignored = PerformanceMonitor.startActivity("Main Update")) {
                    currentState.update(updateDelta);
                }
            }

            subsystemsDelta = totalDelta / 1000f;

            for (EngineSubsystem subsystem : getSubsystems()) {
                try (Activity ignored = PerformanceMonitor.startActivity(subsystem.getClass().getSimpleName())) {
                    subsystem.preUpdate(currentState, subsystemsDelta);
                }
            }

            // Waiting processes are set by modules via GameThread.a/synch() methods.
            GameThread.processWaitingProcesses();

            for (EngineSubsystem subsystem : getSubsystems()) {
                try (Activity ignored = PerformanceMonitor.startActivity(subsystem.getClass().getSimpleName())) {
                    subsystem.postUpdate(currentState, subsystemsDelta);
                }
            }

            PerformanceMonitor.rollCycle();
            PerformanceMonitor.startActivity("Other");
        }
        PerformanceMonitor.endActivity();

        // This becomes important only if display.isCloseRequested() is true.
        // In all other circumstances the EngineState is already set to
        // INITIALIZED by the time the flow gets here.
        engineState = EngineState.INITIALIZED;
    }

    private void cleanup() {
        logger.info("Shutting down Terasology...");

        try {
            Iterator<EngineSubsystem> iter = subsystems.descendingIterator();
            while (iter.hasNext()) {
                EngineSubsystem subsystem = iter.next();
                subsystem.shutdown(config);
            }

            config.save();
            if (currentState != null) {
                currentState.dispose();
                currentState = null;
            }
        } finally {
            // Even if a graceful shutdown of the subsystems fails,
            // the thread pool has to be shut down
            stopThreads();
        }
    }

    /**
     * Causes the main loop to stop at the end of the current frame, cleanly ending
     * the current GameState, all running task threads and disposing subsystems.
     */
    @Override
    public void shutdown() {
        engineState = EngineState.INITIALIZED;
    }

    /**
     * Disposes of the engine by disposing of its subsystems. Originally this method
     * was called dispose(), but to improve Exception handling in the PC Facade the
     * GameEngine interface implemented by this class was made to extend AutoCloseable.
     * This in turn requires a close() method.
     */
    @Override
    public void close() {
        /*
         * The engine is shutdown even when in RUNNING state. This way terasology gets properly disposed also in
         * case of a crash: The mouse must be made visible again for the crash reporter and the main window needs to
         * be closed.
         */
        engineState = EngineState.DISPOSED;
        Iterator<EngineSubsystem> iter = subsystems.descendingIterator();
        while (iter.hasNext()) {
            EngineSubsystem subsystem = iter.next();
            try {
                subsystem.dispose();
            } catch (Throwable t) {
                logger.error("Unable to dispose subsystem {}", subsystem, t);
            }
        }

    }

    /**
     * Changes the game state, i.e. to switch from the MainMenu to Ingame via Loading screen
     * (each is a GameState). The change can be immediate, if there is no current game
     * state set, or scheduled, when a current state exists and the new state is stored as
     * pending. That been said, scheduled changes occurs in the main loop through the call
     * processStateChanges(). As such, from a user perspective in normal circumstances,
     * scheduled changes are likely to be perceived as immediate.
     */
    @Override
    public void changeState(GameState newState) {
        if (currentState != null) {
            pendingState = newState;    // scheduled change
        } else {
            switchState(newState);      // immediate change
        }
    }

    private void processPendingState() {
        if (pendingState != null) {
            switchState(pendingState);
            pendingState = null;
        }
    }

    private void switchState(GameState newState) {
        if (currentState != null) {
            currentState.dispose();
        }
        currentState = newState;
        LoggingContext.setGameState(newState);
        newState.init(this);
        for (StateChangeSubscriber subscriber : stateChangeSubscribers) {
            subscriber.onStateChange();
        }
        // drain input queues
        InputSystem inputSystem = context.get(InputSystem.class);
        inputSystem.getMouseDevice().getInputQueue();
        inputSystem.getKeyboard().getInputQueue();
    }

    @Override
    public boolean hasPendingState() {
        return pendingState != null;
    }

    @Override
    public GameState getState() {
        return currentState;
    }

    @Override
    public boolean isUninitialized() {
        return engineState == EngineState.UNINITIALIZED;
    }

    @Override
    public boolean isInitialized() {
        return engineState == EngineState.INITIALIZED;
    }

    @Override
    public boolean isRunning() {
        return engineState == EngineState.RUNNING;
    }

    @Override
    public boolean isDisposed() {
        return engineState == EngineState.DISPOSED;
    }

    public Iterable<EngineSubsystem> getSubsystems() {
        return subsystems;
    }

    public boolean isFullscreen() {
        return renderingConfig.isFullscreen();
    }

    public void setFullscreen(boolean state) {
        if (renderingConfig.isFullscreen() != state) {
            renderingConfig.setFullscreen(state);
            DisplayDevice display = context.get(DisplayDevice.class);
            display.setFullscreen(state);
        }
    }

    @Override
    public boolean isHibernationAllowed() {
        return hibernationAllowed && currentState.isHibernationAllowed();
    }

    @Override
    public void setHibernationAllowed(boolean allowed) {
        this.hibernationAllowed = allowed;
    }

    @Override
    public boolean hasFocus() {
        DisplayDevice display = context.get(DisplayDevice.class);
        return gameFocused && display.isActive();
    }

    @Override
    public boolean hasMouseFocus() {
        return gameFocused;
    }

    @Override
    public void setFocus(boolean focused) {
        gameFocused = focused;
    }

    @Override
    public void subscribeToStateChange(StateChangeSubscriber subscriber) {
        stateChangeSubscribers.add(subscriber);
    }

    @Override
    public void unsubscribeToStateChange(StateChangeSubscriber subscriber) {
        stateChangeSubscribers.remove(subscriber);
    }

    @Override
    public void submitTask(final String name, final Runnable task) {
        try {
            commonThreadPool.put(new Task() {
                @Override
                public String getName() {
                    return name;
                }

                @Override
                public void run() {
                    Thread.currentThread().setPriority(Thread.MIN_PRIORITY);
                    Thread.currentThread().setName("Engine-Task-Pool");
                    try (ThreadActivity ignored = ThreadMonitor.startThreadActivity(task.getClass().getSimpleName())) {
                        task.run();
                    } catch (RejectedExecutionException e) {
                        ThreadMonitor.addError(e);
                        logger.error("Thread submitted after shutdown requested: {}", name);
                    } catch (Throwable e) {
                        ThreadMonitor.addError(e);
                    }
                }

                @Override
                public boolean isTerminateSignal() {
                    return false;
                }
            });
        } catch (InterruptedException e) {
            logger.error("Failed to submit task {}, running on main thread", name, e);
            task.run();
        }
    }

    public void stopThreads() {
        commonThreadPool.shutdown(new ShutdownTask(), false);
    }

    public void restartThreads() {
        commonThreadPool.restart();
    }


    @Override
    public Context createChildContext() {
        return new ContextImpl(context);
    }

    /**
     * Allows it to obtain objects directly from the context of the game engine. It exists only for situations in
     * which no child context exists yet. If there is a child context then it automatically contains the objects of
     * the engine context. Thus normal code should just work with the (child) context that is available to it
     * instead of using this method.
     *
     * @return a object directly from the context of the game engine
     */
    public <T> T getFromEngineContext(Class<? extends T> type) {
        return context.get(type);
    }
}<|MERGE_RESOLUTION|>--- conflicted
+++ resolved
@@ -181,7 +181,7 @@
 
             initManagers();
             initAssets();
-            ApplyModulesUtil.applyModules();
+            ApplyModulesUtil.applyModules(context);
 
             SplashScreen.getInstance().post("Post-initialize subsystems ...");
 
@@ -283,7 +283,7 @@
 
     private void initSubsystems() {
         for (EngineSubsystem subsystem : getSubsystems()) {
-            subsystem.initialise(config);
+            subsystem.initialise(context);
         }
     }
 
@@ -325,29 +325,15 @@
                 copyStrategyLibrary));
 
         SplashScreen.getInstance().post("Loading assets ...");
-<<<<<<< HEAD
-        AssetManager assetManager = new AssetManagerImpl(moduleManager.getEnvironment());
-        assetManager.setEnvironment(moduleManager.getEnvironment());
-        context.put(AssetManager.class, assetManager);
+        assetTypeManager = new ModuleAwareAssetTypeManager();
+        context.put(ModuleAwareAssetTypeManager.class, assetTypeManager);
+        context.put(AssetManager.class, assetTypeManager.getAssetManager());
         context.put(CollisionGroupManager.class, new CollisionGroupManager());
         context.put(WorldGeneratorManager.class, new WorldGeneratorManager(context));
         context.put(ComponentSystemManager.class, new ComponentSystemManager());
         context.put(ParameterAdapterManager.class, ParameterAdapterManager.createCore());
         context.put(NetworkSystem.class, new NetworkSystemImpl(time, context));
         context.put(Game.class, new Game(this, time));
-
-        AssetType.registerAssetTypes(assetManager);
-        ApplyModulesUtil.applyModules(context);
-=======
-        assetTypeManager = CoreRegistry.putPermanently(ModuleAwareAssetTypeManager.class, new ModuleAwareAssetTypeManager());
-        CoreRegistry.putPermanently(AssetManager.class, assetTypeManager.getAssetManager());
-        CoreRegistry.putPermanently(CollisionGroupManager.class, new CollisionGroupManager());
-        CoreRegistry.putPermanently(WorldGeneratorManager.class, new WorldGeneratorManager());
-        CoreRegistry.putPermanently(ComponentSystemManager.class, new ComponentSystemManager());
-        CoreRegistry.putPermanently(ParameterAdapterManager.class, ParameterAdapterManager.createCore());
-        CoreRegistry.putPermanently(NetworkSystem.class, new NetworkSystemImpl(time));
-        CoreRegistry.putPermanently(Game.class, new Game(this, time));
->>>>>>> c39ed0fa
     }
 
     /**
@@ -361,44 +347,8 @@
     }
 
     private void initAssets() {
-<<<<<<< HEAD
-        AssetManager assetManager = context.get(AssetManager.class);
-        assetManager.setAssetFactory(AssetType.PREFAB, new AssetFactory<PrefabData, Prefab>() {
-
-            @Override
-            public Prefab buildAsset(AssetUri uri, PrefabData data) {
-                return new PojoPrefab(uri, data);
-            }
-        });
-        assetManager.setAssetFactory(AssetType.SHAPE, new AssetFactory<BlockShapeData, BlockShape>() {
-
-            @Override
-            public BlockShape buildAsset(AssetUri uri, BlockShapeData data) {
-                return new BlockShapeImpl(uri, data);
-            }
-        });
-        assetManager.setAssetFactory(AssetType.UI_SKIN, new AssetFactory<UISkinData, UISkin>() {
-            @Override
-            public UISkin buildAsset(AssetUri uri, UISkinData data) {
-                return new UISkin(uri, data);
-            }
-        });
-        assetManager.setAssetFactory(AssetType.BEHAVIOR, new AssetFactory<BehaviorTreeData, BehaviorTree>() {
-            @Override
-            public BehaviorTree buildAsset(AssetUri uri, BehaviorTreeData data) {
-                return new BehaviorTree(uri, data);
-            }
-        });
-        assetManager.setAssetFactory(AssetType.UI_ELEMENT, new AssetFactory<UIData, UIElement>() {
-            @Override
-            public UIElement buildAsset(AssetUri uri, UIData data) {
-                return new UIElement(uri, data);
-            }
-        });
-
-=======
         DefaultBlockFamilyFactoryRegistry familyFactoryRegistry = new DefaultBlockFamilyFactoryRegistry();
-        CoreRegistry.putPermanently(BlockFamilyFactoryRegistry.class, familyFactoryRegistry);
+        context.put(BlockFamilyFactoryRegistry.class, familyFactoryRegistry);
 
         assetTypeManager.registerCoreAssetType(Prefab.class, PojoPrefab::new, false, "prefabs");
         assetTypeManager.registerCoreAssetType(BlockShape.class, BlockShapeImpl::new, "shapes");
@@ -412,7 +362,6 @@
         for (EngineSubsystem subsystem : subsystems) {
             subsystem.registerCoreAssetTypes(assetTypeManager);
         }
->>>>>>> c39ed0fa
     }
 
     /**
