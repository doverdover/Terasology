--- conflicted
+++ resolved
@@ -96,7 +96,7 @@
                 && this.materialURN.equals(((SetInputTexture) other).materialURN)
                 && this.materialParameter.equals(((SetInputTexture) other).materialParameter);
     }
-    
+
     /**
      * Returns a StateChange instance useful to disconnect the given texture from its assigned texture slot.
      * Also disconnects the texture from the shader program.
@@ -110,13 +110,6 @@
             defaultInstance = new SetInputTexture(textureSlot, materialURN, materialParameter);
         }
         return defaultInstance;
-    }
-<<<<<<< HEAD
-=======
-
-    @Override
-    public boolean isTheDefaultInstance() {
-        return this.equals(defaultInstance);
     }
 
     /**
@@ -156,5 +149,4 @@
                     textureSlot, textureId, material.getUrn().toString(), materialParameter);
         }
     }
->>>>>>> 862565e5
-}
+}