/*
 * Copyright 2017 MovingBlocks
 *
 * Licensed under the Apache License, Version 2.0 (the "License");
 * you may not use this file except in compliance with the License.
 * You may obtain a copy of the License at
 *
 *      http://www.apache.org/licenses/LICENSE-2.0
 *
 * Unless required by applicable law or agreed to in writing, software
 * distributed under the License is distributed on an "AS IS" BASIS,
 * WITHOUT WARRANTIES OR CONDITIONS OF ANY KIND, either express or implied.
 * See the License for the specific language governing permissions and
 * limitations under the License.
 */
package org.terasology.rendering.cameras;

import org.joml.Matrix4f;
import org.joml.Quaternionf;
import org.joml.Vector3f;
import org.joml.Vector4f;
import org.lwjgl.BufferUtils;
import org.terasology.math.geom.Quat4f;
import org.terasology.rendering.openvrprovider.OpenVRProvider;
import org.lwjgl.opengl.GL11;
import org.terasology.config.RenderingConfig;
import org.terasology.math.MatrixUtils;
import org.terasology.registry.CoreRegistry;
import org.terasology.rendering.openvrprovider.OpenVRUtil;
import org.terasology.rendering.world.WorldRenderer;
import org.terasology.rendering.world.WorldRenderer.RenderingStage;
import org.terasology.world.WorldProvider;

import static org.lwjgl.opengl.GL11.GL_PROJECTION;
import static org.lwjgl.opengl.GL11.glMatrixMode;

/**
 * Camera which can be used to render stereoscopic images of the scene for VR.
 */
public class OpenVRStereoCamera extends SubmersibleCamera {

    private Matrix4f projectionMatrixLeftEye = new Matrix4f();
    private Matrix4f projectionMatrixRightEye = new Matrix4f();

    private Matrix4f inverseProjectionMatrixLeftEye = new Matrix4f();
    private Matrix4f inverseProjectionMatrixRightEye = new Matrix4f();

    private Matrix4f inverseViewProjectionMatrixLeftEye = new Matrix4f();
    private Matrix4f inverseViewProjectionMatrixRightEye = new Matrix4f();

    private Matrix4f viewMatrixLeftEye = new Matrix4f();
    private Matrix4f viewMatrixRightEye = new Matrix4f();

    private Matrix4f viewMatrixReflectedLeftEye = new Matrix4f();
    private Matrix4f viewMatrixReflectedRightEye = new Matrix4f();

    private ViewFrustum viewFrustumLeftEye = new ViewFrustum();
    private ViewFrustum viewFrustumRightEye = new ViewFrustum();
    private ViewFrustum viewFrustumReflectedLeftEye = new ViewFrustum();
    private ViewFrustum viewFrustumReflectedRightEye = new ViewFrustum();

    private Matrix4f viewProjectionMatrixLeftEye = new Matrix4f();
    private Matrix4f viewProjectionMatrixRightEye = new Matrix4f();

    private Matrix4f viewTranslationLeftEye = new Matrix4f();
    private Matrix4f viewTranslationRightEye = new Matrix4f();
    private OpenVRProvider vrProvider;

    public OpenVRStereoCamera(OpenVRProvider provider, WorldProvider worldProvider, RenderingConfig renderingConfig) {
        super(worldProvider, renderingConfig);
        vrProvider = provider;
        // OpenVR's projection matrix is such that this is approximately true.
        zFar = 400.0f;
    }

    @Override
    public void updateFrustum() {
        super.updateFrustum();

        viewFrustumLeftEye.updateFrustum(viewMatrixLeftEye.get(BufferUtils.createFloatBuffer(16)),
            projectionMatrixLeftEye.get(BufferUtils.createFloatBuffer(16)));
        viewFrustumRightEye.updateFrustum(viewMatrixRightEye.get(BufferUtils.createFloatBuffer(16)),
            projectionMatrixRightEye.get(BufferUtils.createFloatBuffer(16)));
        viewFrustumReflectedLeftEye.updateFrustum(viewMatrixReflectedLeftEye.get(BufferUtils.createFloatBuffer(16)),
            projectionMatrixLeftEye.get(BufferUtils.createFloatBuffer(16)));
        viewFrustumReflectedRightEye.updateFrustum(viewMatrixReflectedRightEye.get(BufferUtils.createFloatBuffer(16))
            , projectionMatrixRightEye.get(BufferUtils.createFloatBuffer(16)));
    }

    @Override
    public boolean isBobbingAllowed() {
        return false;
    }

    @Override
    public ViewFrustum getViewFrustum() {
        RenderingStage renderingStage = CoreRegistry.get(WorldRenderer.class).getCurrentRenderStage();

        if (renderingStage == RenderingStage.LEFT_EYE) {
            return viewFrustumLeftEye;
        } else if (renderingStage == RenderingStage.RIGHT_EYE) {
            return viewFrustumRightEye;
        }

        return null;
    }

    @Override
    public ViewFrustum getViewFrustumReflected() {
        RenderingStage renderingStage = CoreRegistry.get(WorldRenderer.class).getCurrentRenderStage();

        if (renderingStage == RenderingStage.LEFT_EYE) {
            return viewFrustumReflectedLeftEye;
        } else if (renderingStage == RenderingStage.RIGHT_EYE) {
            return viewFrustumReflectedRightEye;
        }

        return null;
    }

    @Override
    public Matrix4f getViewProjectionMatrix() {
        RenderingStage renderingStage = CoreRegistry.get(WorldRenderer.class).getCurrentRenderStage();

        if (renderingStage == RenderingStage.LEFT_EYE) {
            return viewProjectionMatrixLeftEye;
        } else if (renderingStage == RenderingStage.RIGHT_EYE) {
            return viewProjectionMatrixRightEye;
        }

        return null;
    }

    @Override
    public Matrix4f getViewMatrix() {
        RenderingStage renderingStage = CoreRegistry.get(WorldRenderer.class).getCurrentRenderStage();

        if (renderingStage == RenderingStage.LEFT_EYE) {
            if (!isReflected()) {
                return viewMatrixLeftEye;
            }
            return viewMatrixReflectedLeftEye;
        } else if (renderingStage == RenderingStage.RIGHT_EYE) {
            if (!isReflected()) {
                return viewMatrixRightEye;
            }
            return viewMatrixReflectedRightEye;
        }

        return null;
    }

    @Override
    public Matrix4f getProjectionMatrix() {
        RenderingStage renderingStage = CoreRegistry.get(WorldRenderer.class).getCurrentRenderStage();

        if (renderingStage == RenderingStage.LEFT_EYE) {
            return projectionMatrixLeftEye;
        } else if (renderingStage == RenderingStage.RIGHT_EYE) {
            return projectionMatrixRightEye;
        }

        return null;
    }

    @Override
    public Matrix4f getInverseProjectionMatrix() {
        RenderingStage renderingStage = CoreRegistry.get(WorldRenderer.class).getCurrentRenderStage();

        if (renderingStage == RenderingStage.LEFT_EYE) {
            return inverseProjectionMatrixLeftEye;
        } else if (renderingStage == RenderingStage.RIGHT_EYE) {
            return inverseProjectionMatrixRightEye;
        }

        return null;
    }

    @Override
    public Matrix4f getInverseViewProjectionMatrix() {
        RenderingStage renderingStage = CoreRegistry.get(WorldRenderer.class).getCurrentRenderStage();

        if (renderingStage == RenderingStage.LEFT_EYE) {
            return inverseViewProjectionMatrixLeftEye;
        } else if (renderingStage == RenderingStage.RIGHT_EYE) {
            return inverseViewProjectionMatrixRightEye;
        }

        return null;
    }

    @Override
    @Deprecated
    public void loadProjectionMatrix() {
        glMatrixMode(GL_PROJECTION);
        GL11.glLoadMatrixf(getProjectionMatrix().get(BufferUtils.createFloatBuffer(16)));
        glMatrixMode(GL11.GL_MODELVIEW);
    }

    @Override
    @Deprecated
    public void loadModelViewMatrix() {
        glMatrixMode(GL11.GL_MODELVIEW);
<<<<<<< HEAD
        GL11.glLoadMatrix(getViewMatrix().get(BufferUtils.createFloatBuffer(16)));
=======
        GL11.glLoadMatrixf(MatrixUtils.matrixToFloatBuffer(getViewMatrix()));
>>>>>>> e212aa38
    }

    @Override
    @Deprecated
    public void loadNormalizedModelViewMatrix() {
        glMatrixMode(GL11.GL_MODELVIEW);
<<<<<<< HEAD
        GL11.glLoadMatrix(normViewMatrix.get(BufferUtils.createFloatBuffer(16)));
=======
        GL11.glLoadMatrixf(MatrixUtils.matrixToFloatBuffer(normViewMatrix));
>>>>>>> e212aa38
    }

    @Override
    public void update(float deltaT) {
        super.update(deltaT);
        updateMatrices();
    }

    @Override
    public void updateMatrices() {
        updateMatrices(activeFov);
    }

    @Override
    public void updateMatrices(float fov) {
        prevViewProjectionMatrix.set(viewProjectionMatrix);

        Matrix4f leftEyeProjection = vrProvider.getState().getEyeProjectionMatrix(0);
        Matrix4f rightEyeProjection = vrProvider.getState().getEyeProjectionMatrix(1);
        Matrix4f leftEyePose = vrProvider.getState().getEyePose(0);
        Matrix4f rightEyePose = vrProvider.getState().getEyePose(1);
        float halfIPD = (float) Math.sqrt(Math.pow(leftEyePose.m30() - rightEyePose.m30(), 2)
            + Math.pow(leftEyePose.m31() - rightEyePose.m31(), 2)
            + Math.pow(leftEyePose.m32() - rightEyePose.m32(), 2)) / 2.0f;

        // set camera orientation
        Vector4f vecQuaternion = OpenVRUtil.convertToQuaternion(leftEyePose);
        Quaternionf quaternion = new Quaternionf(vecQuaternion.x, vecQuaternion.y, vecQuaternion.z, vecQuaternion.w);
        setOrientation(new Quat4f(quaternion.x, quaternion.y, quaternion.z, quaternion.w));


        leftEyePose = leftEyePose.invert(); // view matrix is inverse of pose matrix
        rightEyePose = rightEyePose.invert();


        if (Math.sqrt(Math.pow(leftEyePose.m30(), 2) + Math.pow(leftEyePose.m31(), 2) + Math.pow(leftEyePose.m32(),
            2)) < 0.25) {
            return;
        }
        projectionMatrixLeftEye.set(leftEyeProjection);
        projectionMatrixRightEye.set(rightEyeProjection);
        projectionMatrix = projectionMatrixLeftEye;

        viewMatrixLeftEye.set(leftEyePose);
        viewMatrixRightEye.set(rightEyePose);

        viewMatrix = viewMatrixLeftEye;
        normViewMatrix = viewMatrixLeftEye;

        reflectionMatrix.setRow(0, new Vector4f(1.0f, 0.0f, 0.0f, 0.0f));
        reflectionMatrix.setRow(1, new Vector4f(0.0f, -1.0f, 0.0f, 2f * (-position.y + 32f)));
        reflectionMatrix.setRow(2, new Vector4f(0.0f, 0.0f, 1.0f, 0.0f));
        reflectionMatrix.setRow(3, new Vector4f(0.0f, 0.0f, 0.0f, 1.0f));
        viewMatrix.mul(reflectionMatrix, viewMatrixReflected);

        reflectionMatrix.setRow(1, new Vector4f(0.0f, -1.0f, 0.0f, 0.0f));
        normViewMatrix.mul(reflectionMatrix, normViewMatrixReflected);

        viewTranslationLeftEye.identity();
        viewTranslationLeftEye.setTranslation(halfIPD, 0.0f, 0.0f);

        viewTranslationRightEye.identity();
        viewTranslationRightEye.setTranslation(-halfIPD, 0.0f, 0.0f);

        viewTranslationLeftEye.mul(viewMatrixReflected, viewMatrixReflectedLeftEye);
        viewTranslationRightEye.mul(viewMatrixReflected, viewMatrixReflectedRightEye);

        projectionMatrixLeftEye.mul(viewMatrixLeftEye, viewProjectionMatrixLeftEye);
        projectionMatrixRightEye.mul(viewMatrixRightEye, viewProjectionMatrixRightEye);

        viewProjectionMatrixLeftEye.invert(inverseViewProjectionMatrixLeftEye);
        viewProjectionMatrixRightEye.invert(inverseViewProjectionMatrixRightEye);

        projectionMatrixLeftEye.invert(inverseProjectionMatrixLeftEye);
        projectionMatrixRightEye.invert(inverseProjectionMatrixRightEye);

        updateFrustum();
    }
}<|MERGE_RESOLUTION|>--- conflicted
+++ resolved
@@ -201,22 +201,14 @@
     @Deprecated
     public void loadModelViewMatrix() {
         glMatrixMode(GL11.GL_MODELVIEW);
-<<<<<<< HEAD
-        GL11.glLoadMatrix(getViewMatrix().get(BufferUtils.createFloatBuffer(16)));
-=======
-        GL11.glLoadMatrixf(MatrixUtils.matrixToFloatBuffer(getViewMatrix()));
->>>>>>> e212aa38
+        GL11.glLoadMatrix(MatrixUtils.matrixToFloatBuffer(getViewMatrix()));
     }
 
     @Override
     @Deprecated
     public void loadNormalizedModelViewMatrix() {
         glMatrixMode(GL11.GL_MODELVIEW);
-<<<<<<< HEAD
-        GL11.glLoadMatrix(normViewMatrix.get(BufferUtils.createFloatBuffer(16)));
-=======
-        GL11.glLoadMatrixf(MatrixUtils.matrixToFloatBuffer(normViewMatrix));
->>>>>>> e212aa38
+        GL11.glLoadMatrix(MatrixUtils.matrixToFloatBuffer(normViewMatrix));
     }
 
     @Override
