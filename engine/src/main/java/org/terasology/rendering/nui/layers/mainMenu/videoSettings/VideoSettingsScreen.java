--- conflicted
+++ resolved
@@ -273,27 +273,18 @@
     @Override
     public boolean onKeyEvent(NUIKeyEvent event) {
         if (event.isDown() && event.getKey() == Keyboard.Key.ESCAPE) {
-<<<<<<< HEAD
             saveSettings();
-=======
-            logger.info("Video Settings: {}", config.renderConfigAsJson(config.getRendering()));
-            // TODO: add a dirty flag that checks if recompiling is needed
-            CoreRegistry.get(ShaderManager.class).recompileAllShaders();
-            triggerBackAnimation();
->>>>>>> 9e3eb022
         }
         return false;
     }
 
-<<<<<<< HEAD
     public void saveSettings() {
         logger.info("Video Settings: {}", config.renderConfigAsJson(config.getRendering()));
         // TODO: add a dirty flag that checks if recompiling is needed
         CoreRegistry.get(ShaderManager.class).recompileAllShaders();
         triggerBackAnimation();
     }
-=======
->>>>>>> 9e3eb022
+
     @Override
     public boolean isLowerLayerVisible() {
         return false;
