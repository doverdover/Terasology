--- conflicted
+++ resolved
@@ -14,11 +14,7 @@
 import org.terasology.assets.management.AssetManager;
 import org.terasology.config.Config;
 import org.terasology.config.RenderingConfig;
-<<<<<<< HEAD
-=======
-import org.terasology.context.Context;
 import org.terasology.engine.subsystem.DisplayDevice;
->>>>>>> a60f12dd
 import org.terasology.math.AABB;
 import org.terasology.math.JomlUtil;
 import org.terasology.math.MatrixUtils;
@@ -99,17 +95,12 @@
     private Rect2i requestedCropRegion;
     private Rect2i currentTextureCropRegion;
 
-<<<<<<< HEAD
     private final Map<ResourceUrn, LwjglFrameBufferObject> fboMap = Maps.newHashMap();
     private final RenderingConfig renderingConfig;
-=======
-    private Map<ResourceUrn, LwjglFrameBufferObject> fboMap = Maps.newHashMap();
-    private RenderingConfig renderingConfig;
-    private DisplayDevice displayDevice;
->>>>>>> a60f12dd
+    private final DisplayDevice displayDevice;
     private float uiScale = 1f;
 
-    public LwjglCanvasRenderer(Config config, AssetManager assetManager) {
+    public LwjglCanvasRenderer(Config config, AssetManager assetManager, DisplayDevice displayDevice) {
         // TODO use context to get assets instead of static methods
         this.textureMat = Assets.getMaterial("engine:UITexture").orElseThrow(
                 // Extra attention to how this is reported because it's often the first texture
@@ -119,12 +110,8 @@
         this.fontMeshBuilder = new FontMeshBuilder(assetManager.getAsset("engine:UIUnderline", Material.class).get());
         // failure to load these can be due to failing shaders or missing resources
 
-<<<<<<< HEAD
         this.renderingConfig = config.getRendering();
-=======
-        this.renderingConfig = context.get(Config.class).getRendering();
-        this.displayDevice = context.get(DisplayDevice.class);
->>>>>>> a60f12dd
+        this.displayDevice = displayDevice;
         this.uiScale = this.renderingConfig.getUiScale() / 100f;
 
         this.renderingConfig.subscribe(RenderingConfig.UI_SCALE, this);
