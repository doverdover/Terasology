/*
 * Copyright 2014 MovingBlocks
 *
 * Licensed under the Apache License, Version 2.0 (the "License");
 * you may not use this file except in compliance with the License.
 * You may obtain a copy of the License at
 *
 *  http://www.apache.org/licenses/LICENSE-2.0
 *
 * Unless required by applicable law or agreed to in writing, software
 * distributed under the License is distributed on an "AS IS" BASIS,
 * WITHOUT WARRANTIES OR CONDITIONS OF ANY KIND, either express or implied.
 * See the License for the specific language governing permissions and
 * limitations under the License.
 */
package org.terasology.rendering.nui.layers.mainMenu;

<<<<<<< HEAD
import com.google.common.base.Function;
import com.google.common.base.Preconditions;
=======
import java.util.concurrent.Callable;
import java.util.concurrent.ExecutionException;
import java.util.concurrent.FutureTask;
import java.util.function.Consumer;

>>>>>>> b2bcc421
import org.slf4j.Logger;
import org.slf4j.LoggerFactory;
import org.terasology.asset.Assets;
import org.terasology.assets.ResourceUrn;
import org.terasology.rendering.nui.CoreScreenLayer;
import org.terasology.rendering.nui.UIWidget;
import org.terasology.rendering.nui.WidgetUtil;
import org.terasology.rendering.nui.widgets.ActivateEventListener;
import org.terasology.rendering.nui.widgets.UIButton;
import org.terasology.rendering.nui.widgets.UILabel;

<<<<<<< HEAD
import java.util.concurrent.Callable;
import java.util.concurrent.ExecutionException;
import java.util.concurrent.FutureTask;
=======
import com.google.common.base.Preconditions;
>>>>>>> b2bcc421

/**
 * A popup message that is shown while a long-term background operation is running.
 * Some of them can be cancelled.
 *
 * @author Martin Steiger
 */
public class WaitPopup<T> extends CoreScreenLayer {

    public static final ResourceUrn ASSET_URI = new ResourceUrn("engine:waitPopup!instance");

    private static final Logger logger = LoggerFactory.getLogger(WaitPopup.class);

    private FutureTask<T> parallelTask;

    private Thread thread;

    private Consumer<T> resultEvent;

    private UILabel titleLabel;
    private UILabel messageLabel;
    private UIButton cancelButton;

    @Override
    protected void initialise() {
        titleLabel = find("title", UILabel.class);
        Preconditions.checkNotNull(titleLabel, "UILabel 'title' not found");

        messageLabel = find("message", UILabel.class);
        Preconditions.checkNotNull(messageLabel, "UILabel 'message' not found");

        cancelButton = find("cancel", UIButton.class);
        Preconditions.checkNotNull(cancelButton, "UIButton 'cancel' not found");
    }

    public void setMessage(String title, String message) {
        titleLabel.setText(title);
        messageLabel.setText(message);
    }

    @Override
    public void update(float delta) {
        super.update(delta);

        if (parallelTask == null) {
            return; // idle
        }

        if (!parallelTask.isDone()) {
            return; // still running
        }

        if (parallelTask.isCancelled()) {
            // wait for the thread to die
            if (!thread.isAlive()) {
                getManager().popScreen();
            }
            return;
        }

        try {
            T result = parallelTask.get();
            getManager().popScreen();
            if (resultEvent != null) {
                resultEvent.accept(result);
            }
        } catch (InterruptedException | ExecutionException e) {
            logger.warn("An error occurred during execution", e);
            getManager().popScreen();
        }
    }

    /**
     * @param runnable will be called once the result is available
     */
    public void onSuccess(Consumer<T> runnable) {
        this.resultEvent = runnable;
    }

    /**
<<<<<<< HEAD
     * @param operation      the operation to run - the executing thread will be interrupted when the operation is cancelled
     * @param canBeCancelled true if the operation is aborted when the {@link Thread#isInterrupted()} flag is set
     * @throws NullPointerException     if operation is null
=======
     * @param operation the operation to run - the executing thread will be interrupted when the operation is cancelled
     * @param canBeCancelled true if the operation is aborted when the {@link Thread#isInterrupted()} flag is set
     * @throws NullPointerException if operation is null
>>>>>>> b2bcc421
     * @throws IllegalArgumentException if startOperation() was called before
     */
    public void startOperation(Callable<T> operation, boolean canBeCancelled) {
        Preconditions.checkState(parallelTask == null, "startOperation() cannot be called twice");

        cancelButton.setVisible(canBeCancelled);

        parallelTask = new FutureTask<>(operation);

        thread = new Thread(parallelTask, "Parallel Operation");
        thread.start();

        WidgetUtil.trySubscribe(this, "cancel", new ActivateEventListener() {
            @Override
            public void onActivated(UIWidget button) {
                parallelTask.cancel(true);
            }
        });
    }

    public boolean canBeCancelled() {
        return cancelButton.isVisible();
    }
}<|MERGE_RESOLUTION|>--- conflicted
+++ resolved
@@ -15,19 +15,14 @@
  */
 package org.terasology.rendering.nui.layers.mainMenu;
 
-<<<<<<< HEAD
-import com.google.common.base.Function;
 import com.google.common.base.Preconditions;
-=======
 import java.util.concurrent.Callable;
 import java.util.concurrent.ExecutionException;
 import java.util.concurrent.FutureTask;
 import java.util.function.Consumer;
 
->>>>>>> b2bcc421
 import org.slf4j.Logger;
 import org.slf4j.LoggerFactory;
-import org.terasology.asset.Assets;
 import org.terasology.assets.ResourceUrn;
 import org.terasology.rendering.nui.CoreScreenLayer;
 import org.terasology.rendering.nui.UIWidget;
@@ -36,13 +31,6 @@
 import org.terasology.rendering.nui.widgets.UIButton;
 import org.terasology.rendering.nui.widgets.UILabel;
 
-<<<<<<< HEAD
-import java.util.concurrent.Callable;
-import java.util.concurrent.ExecutionException;
-import java.util.concurrent.FutureTask;
-=======
-import com.google.common.base.Preconditions;
->>>>>>> b2bcc421
 
 /**
  * A popup message that is shown while a long-term background operation is running.
@@ -123,15 +111,9 @@
     }
 
     /**
-<<<<<<< HEAD
-     * @param operation      the operation to run - the executing thread will be interrupted when the operation is cancelled
-     * @param canBeCancelled true if the operation is aborted when the {@link Thread#isInterrupted()} flag is set
-     * @throws NullPointerException     if operation is null
-=======
      * @param operation the operation to run - the executing thread will be interrupted when the operation is cancelled
      * @param canBeCancelled true if the operation is aborted when the {@link Thread#isInterrupted()} flag is set
      * @throws NullPointerException if operation is null
->>>>>>> b2bcc421
      * @throws IllegalArgumentException if startOperation() was called before
      */
     public void startOperation(Callable<T> operation, boolean canBeCancelled) {
