/*
 * Copyright 2014 MovingBlocks
 *
 * Licensed under the Apache License, Version 2.0 (the "License");
 * you may not use this file except in compliance with the License.
 * You may obtain a copy of the License at
 *
 *      http://www.apache.org/licenses/LICENSE-2.0
 *
 * Unless required by applicable law or agreed to in writing, software
 * distributed under the License is distributed on an "AS IS" BASIS,
 * WITHOUT WARRANTIES OR CONDITIONS OF ANY KIND, either express or implied.
 * See the License for the specific language governing permissions and
 * limitations under the License.
 */
package org.terasology.rendering.nui.layouts.miglayout;

import com.google.common.collect.Lists;
import com.google.common.collect.Maps;
import net.miginfocom.layout.AC;
import net.miginfocom.layout.CC;
import net.miginfocom.layout.ComponentWrapper;
import net.miginfocom.layout.ConstraintParser;
import net.miginfocom.layout.ContainerWrapper;
import net.miginfocom.layout.Grid;
import net.miginfocom.layout.LC;
import net.miginfocom.layout.LayoutCallback;
import org.terasology.math.Rect2i;
import org.terasology.math.Vector2i;
import org.terasology.rendering.nui.Canvas;
import org.terasology.rendering.nui.Color;
import org.terasology.rendering.nui.CoreLayout;
import org.terasology.rendering.nui.LayoutConfig;
import org.terasology.rendering.nui.LayoutHint;
import org.terasology.rendering.nui.UIWidget;

import java.security.AccessController;
import java.security.PrivilegedAction;
import java.util.ArrayList;
import java.util.Iterator;
import java.util.List;
import java.util.Map;

/**
 * MigLayout Binding
 * <p/>
 * see: http://www.miglayout.com/
 * <p/>
 * Created by synopia on 06.01.14.
 */
public class MigLayout extends CoreLayout<MigLayout.CCHint> implements ContainerWrapper {
    private Map<ComponentWrapper, CC> ccMap = Maps.newHashMap();
    private Map<UIWidget, ComponentWrapper> wrappers = Maps.newHashMap();
    private List<ComponentWrapper> children = Lists.newArrayList();

    @LayoutConfig
    private String layoutConstraints;
    @LayoutConfig
    private String rowConstraints;
    @LayoutConfig
    private String colConstraints;

    private LC lc;
    private AC rc;
    private AC cc;

    private Grid grid;
    private boolean dirty;
    private MigComponent delegate = new MigComponent(null, null);
    private List<Rect2i> debugRects = Lists.newArrayList();
    @LayoutConfig
    private boolean debug;

    public MigLayout() {
        setLayoutConstraints("");
        setRowConstraints("");
        setColConstraints("");
    }

    public MigLayout(String id) {
        super(id);
        setLayoutConstraints("");
        setRowConstraints("");
        setColConstraints("");
    }

    public void setLc(LC lc) {
        this.lc = lc;
        dirty = true;
    }

    public void setLayoutConstraints(String constraint) {
        layoutConstraints = constraint;
        setLc(ConstraintParser.parseLayoutConstraint(ConstraintParser.prepare(constraint)));
    }

    public void setCC(AC columnConstraint) {
        this.cc = columnConstraint;
        dirty = true;
    }

    public void setColConstraints(String constraint) {
        colConstraints = constraint;
        setCC(ConstraintParser.parseColumnConstraints(ConstraintParser.prepare(constraint)));
    }

    public void setDebug(boolean debug) {
        this.debug = debug;
    }

    public void setRc(AC rc) {
        this.rc = rc;
        dirty = true;
    }

    public void setRowConstraints(String constraint) {
        rowConstraints = constraint;
        setRc(ConstraintParser.parseColumnConstraints(ConstraintParser.prepare(constraint)));
    }

    @Override
    public void onDraw(Canvas canvas) {
        int[] bounds = {0, 0, canvas.size().x, canvas.size().y};

        layoutContainer(canvas, bounds);

        for (ComponentWrapper wrapper : wrappers.values()) {
            UIWidget component = (UIWidget) wrapper.getComponent();
            Rect2i region = Rect2i.createFromMinAndSize(wrapper.getX(), wrapper.getY(), wrapper.getWidth(), wrapper.getHeight());
            canvas.drawWidget(component, region);
        }

        if (debug) {
            grid.paintDebug();
        }
        for (Rect2i region : debugRects) {
            canvas.drawLine(region.minX(), region.minY(), region.maxX(), region.minY(), Color.WHITE);
            canvas.drawLine(region.maxX(), region.minY(), region.maxX(), region.maxY(), Color.WHITE);
            canvas.drawLine(region.maxX(), region.maxY(), region.minX(), region.maxY(), Color.WHITE);
            canvas.drawLine(region.minX(), region.maxY(), region.minX(), region.minY(), Color.WHITE);
        }
    }

    @Override
    public void addWidget(UIWidget element, CCHint hint) {
        final ComponentWrapper cw = getWrapper(element);
<<<<<<< HEAD

        final String cStr = ConstraintParser.prepare(hint != null ? hint.cc : "");
        AccessController.doPrivileged(new PrivilegedAction<Object>() {
            @Override
            public Object run() {
                ccMap.put(cw, ConstraintParser.parseComponentConstraint(cStr));
                return null;
            }
        });

=======

        final String cStr = ConstraintParser.prepare(hint != null ? hint.cc : "");
        CC constraint = AccessController.doPrivileged(new PrivilegedAction<CC>() {
            @Override
            public CC run() {
                return ConstraintParser.parseComponentConstraint(cStr);
            }
        });

        ccMap.put(cw, constraint);
>>>>>>> 0d6c24b0
        wrappers.put(element, cw);
        children.add(cw);
        dirty = true;
    }

    public void removeWidget(UIWidget element) {
        ComponentWrapper cw = wrappers.remove(element);
        ccMap.remove(cw);
        children.remove(cw);
        invalidate();
    }

    public void clear() {
        wrappers.clear();
        ccMap.clear();
        children.clear();
        invalidate();
    }

    public void invalidate() {
        dirty = true;
    }

    @Override
    public Vector2i getPreferredContentSize(Canvas canvas, Vector2i sizeHint) {
        int[] bounds = {0, 0, canvas.size().x, canvas.size().y};
        layoutContainer(canvas, bounds);
        return new Vector2i(grid.getWidth()[1], grid.getHeight()[1]);
    }

    @Override
    public Vector2i getMaxContentSize(Canvas canvas) {
        return getPreferredContentSize(canvas, Vector2i.zero());
    }

    private ComponentWrapper getWrapper(UIWidget comp) {
        ComponentWrapper cw;
        if (comp instanceof MigLayout) {
            MigLayout migLayout = (MigLayout) comp;
            migLayout.setParent(this);
            cw = migLayout;
        } else {
            cw = new MigComponent(this, comp);
        }
        return cw;
    }

    private void checkCache() {
        if (dirty) {
            grid = null;
        }

        if (grid == null) {
            grid = new Grid(this, lc, rc, cc, ccMap, new ArrayList<LayoutCallback>());
        }
        debugRects.clear();

        dirty = false;
    }

    public void layoutContainer(Canvas canvas, int[] bounds) {
        for (ComponentWrapper wrapper : children) {
            if (wrapper instanceof MigLayout) {
                MigLayout layout = (MigLayout) wrapper;
                layout.layoutContainer(canvas, bounds);
            } else if (wrapper instanceof MigComponent) {
                MigComponent migComponent = (MigComponent) wrapper;
                migComponent.calculatePreferredSize(canvas, canvas.size());
            }
        }
        checkCache();
        if (grid.layout(bounds, lc.getAlignX(), lc.getAlignY(), debug, true)) {
            grid = null;
            checkCache();
            grid.layout(bounds, lc.getAlignX(), lc.getAlignY(), debug, false);
        }
    }

    @Override
    public ComponentWrapper[] getComponents() {
        return children.toArray(new ComponentWrapper[children.size()]);
    }

    @Override
    public int getComponentCount() {
        return children.size();
    }

    @Override
    public Object getLayout() {
        return this;
    }

    @Override
    public boolean isLeftToRight() {
        return true;
    }

    @Override
    public void paintDebugCell(int x, int y, int width, int height) {
        debugRects.add(Rect2i.createFromMinAndSize(x, y, width, height));
    }

    @Override
    public Object getComponent() {
        return this;
    }

    @Override
    public int getX() {
        return delegate.getX();
    }

    @Override
    public int getY() {
        return delegate.getY();
    }

    @Override
    public int getWidth() {
        return delegate.getWidth();
    }

    @Override
    public int getHeight() {
        return delegate.getHeight();
    }

    @Override
    public int getScreenLocationX() {
        return delegate.getScreenLocationX();
    }

    @Override
    public int getScreenLocationY() {
        return delegate.getScreenLocationY();
    }

    @Override
    public int getMinimumWidth(int hHint) {
        return grid.getWidth()[0];
    }

    @Override
    public int getMinimumHeight(int wHint) {
        return grid.getHeight()[0];
    }

    @Override
    public int getPreferredWidth(int hHint) {
        return grid.getWidth()[1];
    }

    @Override
    public int getPreferredHeight(int wHint) {
        return grid.getHeight()[1];
    }

    @Override
    public int getMaximumWidth(int hHint) {
        return grid.getWidth()[2];
    }

    @Override
    public int getMaximumHeight(int wHint) {
        return grid.getHeight()[2];
    }

    @Override
    public void setBounds(int x, int y, int width, int height) {
        delegate.setBounds(x, y, width, height);
    }

    @Override
    public boolean isVisible() {
        return delegate.isVisible();
    }

    @Override
    public int getBaseline(int width, int height) {
        return delegate.getBaseline(width, height);
    }

    @Override
    public boolean hasBaseline() {
        return delegate.hasBaseline();
    }

    @Override
    public ContainerWrapper getParent() {
        return delegate.getParent();
    }

    public void setParent(MigLayout parent) {
        delegate.setParent(parent);
    }

    @Override
    public float getPixelUnitFactor(boolean isHor) {
        return delegate.getPixelUnitFactor(isHor);
    }

    @Override
    public int getHorizontalScreenDPI() {
        return delegate.getHorizontalScreenDPI();
    }

    @Override
    public int getVerticalScreenDPI() {
        return delegate.getVerticalScreenDPI();
    }

    @Override
    public int getScreenWidth() {
        throw new IllegalAccessError("Not supported!");
    }

    @Override
    public int getScreenHeight() {
        throw new IllegalAccessError("Not supported!");
    }

    @Override
    public String getLinkId() {
        return null;
    }

    @Override
    public int getLayoutHashCode() {
        return delegate.getLayoutHashCode();
    }

    @Override
    public int[] getVisualPadding() {
        return delegate.getVisualPadding();
    }

    @Override
    public void paintDebugOutline() {
    }

    @Override
    public int getComponetType(boolean disregardScrollPane) {
        return 0;
    }

    @Override
    public Iterator<UIWidget> iterator() {
        return new Iterator<UIWidget>() {
            private Iterator<ComponentWrapper> it = children.iterator();

            @Override
            public boolean hasNext() {
                return it.hasNext();
            }

            @Override
            public UIWidget next() {
                return (UIWidget) it.next().getComponent();
            }

            @Override
            public void remove() {
                it.remove();
            }
        };
    }

    public static class CCHint implements LayoutHint {
        private String cc = "";

        public CCHint() {
        }

        public CCHint(String cc) {
            this.cc = cc;
        }
    }
}<|MERGE_RESOLUTION|>--- conflicted
+++ resolved
@@ -144,18 +144,6 @@
     @Override
     public void addWidget(UIWidget element, CCHint hint) {
         final ComponentWrapper cw = getWrapper(element);
-<<<<<<< HEAD
-
-        final String cStr = ConstraintParser.prepare(hint != null ? hint.cc : "");
-        AccessController.doPrivileged(new PrivilegedAction<Object>() {
-            @Override
-            public Object run() {
-                ccMap.put(cw, ConstraintParser.parseComponentConstraint(cStr));
-                return null;
-            }
-        });
-
-=======
 
         final String cStr = ConstraintParser.prepare(hint != null ? hint.cc : "");
         CC constraint = AccessController.doPrivileged(new PrivilegedAction<CC>() {
@@ -166,7 +154,6 @@
         });
 
         ccMap.put(cw, constraint);
->>>>>>> 0d6c24b0
         wrappers.put(element, cw);
         children.add(cw);
         dirty = true;
