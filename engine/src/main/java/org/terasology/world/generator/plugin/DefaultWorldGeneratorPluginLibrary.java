/*
 * Copyright 2014 MovingBlocks
 *
 * Licensed under the Apache License, Version 2.0 (the "License");
 * you may not use this file except in compliance with the License.
 * You may obtain a copy of the License at
 *
 *  http://www.apache.org/licenses/LICENSE-2.0
 *
 * Unless required by applicable law or agreed to in writing, software
 * distributed under the License is distributed on an "AS IS" BASIS,
 * WITHOUT WARRANTIES OR CONDITIONS OF ANY KIND, either express or implied.
 * See the License for the specific language governing permissions and
 * limitations under the License.
 */
package org.terasology.world.generator.plugin;

import com.google.common.collect.Lists;
import org.terasology.assets.ResourceUrn;
import org.terasology.context.Context;
import org.terasology.engine.SimpleUri;
import org.terasology.module.ModuleEnvironment;
import org.terasology.reflection.copy.CopyStrategyLibrary;
import org.terasology.reflection.metadata.ClassLibrary;
import org.terasology.reflection.metadata.ClassMetadata;
import org.terasology.reflection.metadata.DefaultClassLibrary;
import org.terasology.reflection.reflect.ReflectFactory;

import java.util.List;

/**
 */
public class DefaultWorldGeneratorPluginLibrary implements WorldGeneratorPluginLibrary {

    private final ClassLibrary<WorldGeneratorPlugin> library;

    public DefaultWorldGeneratorPluginLibrary(ModuleEnvironment moduleEnvironment, Context context) {
<<<<<<< HEAD
        library = new DefaultClassLibrary<>(moduleEnvironment, context.get(ReflectFactory.class), context.get(CopyStrategyLibrary.class));
        for (Class entry : moduleEnvironment.getTypesAnnotatedWith(RegisterPlugin.class)) {
            if (WorldGeneratorPlugin.class.isAssignableFrom(entry)) {
                library.register(new ResourceUrn(moduleEnvironment.getModuleProviding(entry).toString(), entry.getSimpleName()), entry);
=======
        library = new DefaultClassLibrary<>(context);
        for (Class<?> entry : moduleEnvironment.getTypesAnnotatedWith(RegisterPlugin.class)) {
            if (WorldGeneratorPlugin.class.isAssignableFrom(entry)) {
                library.register(new SimpleUri(moduleEnvironment.getModuleProviding(entry), entry.getSimpleName()), entry.asSubclass(WorldGeneratorPlugin.class));
>>>>>>> 38964432
            }
        }
    }

    @Override
    public <U extends WorldGeneratorPlugin> List<U> instantiateAllOfType(Class<U> ofType) {
        List<U> result = Lists.newArrayList();
        for (ClassMetadata<?, ?> classMetadata : library) {
            if (ofType.isAssignableFrom(classMetadata.getType()) && classMetadata.isConstructable() && classMetadata.getType().getAnnotation(RegisterPlugin.class) != null) {
                U item = ofType.cast(classMetadata.newInstance());
                if (item != null) {
                    result.add(item);
                }
            }
        }
        return result;
    }
}<|MERGE_RESOLUTION|>--- conflicted
+++ resolved
@@ -35,17 +35,10 @@
     private final ClassLibrary<WorldGeneratorPlugin> library;
 
     public DefaultWorldGeneratorPluginLibrary(ModuleEnvironment moduleEnvironment, Context context) {
-<<<<<<< HEAD
         library = new DefaultClassLibrary<>(moduleEnvironment, context.get(ReflectFactory.class), context.get(CopyStrategyLibrary.class));
-        for (Class entry : moduleEnvironment.getTypesAnnotatedWith(RegisterPlugin.class)) {
-            if (WorldGeneratorPlugin.class.isAssignableFrom(entry)) {
-                library.register(new ResourceUrn(moduleEnvironment.getModuleProviding(entry).toString(), entry.getSimpleName()), entry);
-=======
-        library = new DefaultClassLibrary<>(context);
         for (Class<?> entry : moduleEnvironment.getTypesAnnotatedWith(RegisterPlugin.class)) {
             if (WorldGeneratorPlugin.class.isAssignableFrom(entry)) {
-                library.register(new SimpleUri(moduleEnvironment.getModuleProviding(entry), entry.getSimpleName()), entry.asSubclass(WorldGeneratorPlugin.class));
->>>>>>> 38964432
+                library.register(new ResourceUrn(moduleEnvironment.getModuleProviding(entry).toString(), entry.getSimpleName()), entry.asSubclass(WorldGeneratorPlugin.class));
             }
         }
     }
