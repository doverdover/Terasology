--- conflicted
+++ resolved
@@ -96,31 +96,9 @@
         ParticleDataSpriteComponent particleData = particleSystem.particleData;
 
         if (particleSystem.particleData.texture != null) {
-<<<<<<< HEAD
             material.setBoolean("use_texture", true);
-            material.setFloat2("texture_size", particleData.textureSize.x, particleData.textureSize.y);
+            material.setFloat2("texture_size", particleData.textureSize);
             material.setInt("texture_sampler", 0);
-=======
-            GL13.glActiveTexture(GL13.GL_TEXTURE0);
-            glBindTexture(GL11.GL_TEXTURE_2D, particleSystem.particleData.texture.getId());
-
-            material.setFloat2("texSize", particleSystem.particleData.textureSize);
-        }
-
-        glPushMatrix();
-        glTranslatef(-camera.x(), -camera.y(), -camera.z());
-
-        for (int i = 0; i < particlePool.livingParticles(); i++) {
-            final int i2 = i * 2;
-            final int i3 = i * 3;
-            final int i4 = i * 4;
-
-            material.setFloat3("position",
-                    particlePool.position[i3],
-                    particlePool.position[i3 + 1],
-                    particlePool.position[i3 + 2]
-            );
->>>>>>> e65e5ea3
 
             GL13.glActiveTexture(GL13.GL_TEXTURE0);
             glBindTexture(GL11.GL_TEXTURE_2D, particleData.texture.getId());
