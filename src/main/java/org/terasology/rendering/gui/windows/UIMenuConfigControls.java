<<<<<<< HEAD
/*
 * Copyright 2012 Benjamin Glatzel <benjamin.glatzel@me.com>
 *
 * Licensed under the Apache License, Version 2.0 (the "License");
 * you may not use this file except in compliance with the License.
 * You may obtain a copy of the License at
 *
 *      http://www.apache.org/licenses/LICENSE-2.0
 *
 * Unless required by applicable law or agreed to in writing, software
 * distributed under the License is distributed on an "AS IS" BASIS,
 * WITHOUT WARRANTIES OR CONDITIONS OF ANY KIND, either express or implied.
 * See the License for the specific language governing permissions and
 * limitations under the License.
 */
package org.terasology.rendering.gui.windows;

import org.lwjgl.input.Keyboard;
import org.lwjgl.opengl.Display;
import org.terasology.asset.AssetManager;
import org.terasology.events.input.KeyEvent;
import org.terasology.logic.manager.Config;
import org.terasology.logic.manager.GUIManager;
import org.terasology.logic.manager.InputConfig;
import org.terasology.rendering.gui.components.UIButton;
import org.terasology.rendering.gui.components.UIImageOverlay;
import org.terasology.rendering.gui.components.UISlider;
import org.terasology.rendering.gui.components.UIText;
import org.terasology.rendering.gui.framework.UIDisplayElement;
import org.terasology.rendering.gui.framework.UIDisplayWindow;
import org.terasology.rendering.gui.framework.UIGraphicsElement;
import org.terasology.rendering.gui.framework.events.ChangedListener;
import org.terasology.rendering.gui.framework.events.ClickListener;

import javax.vecmath.Vector2f;

/**
 * @author Overdhose
 * @author Marcel Lehwald <marcel.lehwald@googlemail.com>
 *         Date: 29/07/12
 */
public class UIMenuConfigControls extends UIDisplayWindow {

    String editButtonCurrent = "";
    UIButton editButton = null;
    final UIImageOverlay overlay;
    final UIGraphicsElement title;

    final UIText ForwardButtontext,
            BackwardButtontext,
            //JumpbehaviourButtontext,
            AttackButtontext,
            ConsoleButtontext,
            CrouchButtontext,
            ActivateButtontext,   // (frob)
            HideguiButtontext,
            InventoryButtontext,
            JumpButtontext,
            LeftButtontext,
            MinionmodeButtontext,
            PauseButtontext,
            RightButtontext,
            RunButtontext,
            ToolnextButtontext,
            ToolprevButtontext,
            Toolslot1Buttontext,
            Toolslot2Buttontext,
            Toolslot3Buttontext,
            Toolslot4Buttontext,
            Toolslot5Buttontext,
            Toolslot6Buttontext,
            Toolslot7Buttontext,
            Toolslot8Buttontext,
            Toolslot9Buttontext,
            UsehelditemButtontext;

    private final UIButton _backToConfigMenuButton,
            ForwardButton,
            BackwardButton,
            RightButton,
            LeftButton,
            //JumpbehaviourButton,
            AttackButton,
            ConsoleButton,
            CrouchButton,
            ActivateButton,    // (frob)
            HideguiButton,
            InventoryButton,
            JumpButton,
            MinionmodeButton,
            PauseButton,
            RunButton,
            ToolnextButton,
            ToolprevButton,
            Toolslot1Button,
            Toolslot2Button,
            Toolslot3Button,
            Toolslot4Button,
            Toolslot5Button,
            Toolslot6Button,
            Toolslot7Button,
            Toolslot8Button,
            Toolslot9Button,
            UsehelditemButton,
            defaultButton;

    final UISlider MouseSensitivity;
    final UIText subtitle;

    public UIMenuConfigControls() {
        setModal(true);
        maximize();
        
        ClickListener editButtonClick = new ClickListener() {
            @Override
            public void click(UIDisplayElement element, int button) {
                if (editButton == null) {
                    editButton = (UIButton) element;
                    editButtonCurrent = editButton.getLabel().getText();
                    editButton.getLabel().setText("...");
                }
            }
        };

        title = new UIGraphicsElement(AssetManager.loadTexture("engine:terasology"));
        title.setVisible(true);
        title.setSize(new Vector2f(512f, 128f));

        subtitle = new UIText("Control Settings");
        subtitle.setVisible(true);

        overlay = new UIImageOverlay(AssetManager.loadTexture("engine:loadingBackground"));
        overlay.setVisible(true);

        _backToConfigMenuButton = new UIButton(new Vector2f(128f, 32f), UIButton.eButtonType.NORMAL);
        _backToConfigMenuButton.getLabel().setText("Back");
        _backToConfigMenuButton.setVisible(true);
        _backToConfigMenuButton.addClickListener(new ClickListener() {
            @Override
            public void click(UIDisplayElement element, int button) {
                GUIManager.getInstance().setFocusedWindow(GUIManager.getInstance().getWindowById("menuConfig"));
            }
        });

        ForwardButton = new UIButton(new Vector2f(64f, 32f), UIButton.eButtonType.NORMAL);
        ForwardButton.addClickListener(editButtonClick);
        ForwardButton.setVisible(true);
        BackwardButton = new UIButton(new Vector2f(64f, 32f), UIButton.eButtonType.NORMAL);
        BackwardButton.addClickListener(editButtonClick);
        BackwardButton.setVisible(true);
        RightButton = new UIButton(new Vector2f(64f, 32f), UIButton.eButtonType.NORMAL);
        RightButton.addClickListener(editButtonClick);
        RightButton.setVisible(true);
        LeftButton = new UIButton(new Vector2f(64f, 32f), UIButton.eButtonType.NORMAL);
        LeftButton.addClickListener(editButtonClick);
        LeftButton.setVisible(true);
        //JumpbehaviourButton = new UIButton(new Vector2f(64f, 32f), UIButton.eButtonType.NORMAL);
        //JumpbehaviourButton.getLabel().setText(keyToStrShort(InputConfig.getInstance().getKeyJumpbehaviour()));
        //JumpbehaviourButton.addClickListener(editButtonClick);
        //JumpbehaviourButton.setVisible(true);
        AttackButton = new UIButton(new Vector2f(64f, 32f), UIButton.eButtonType.NORMAL);
        AttackButton.addClickListener(editButtonClick);
        AttackButton.setVisible(true);  
        ConsoleButton = new UIButton(new Vector2f(64f, 32f), UIButton.eButtonType.NORMAL);
        ConsoleButton.addClickListener(editButtonClick);
        ConsoleButton.setVisible(true);
        CrouchButton = new UIButton(new Vector2f(64f, 32f), UIButton.eButtonType.NORMAL);
        CrouchButton.addClickListener(editButtonClick);
        CrouchButton.setVisible(true);
        ActivateButton = new UIButton(new Vector2f(64f, 32f), UIButton.eButtonType.NORMAL);    // (frob)
        ActivateButton.addClickListener(editButtonClick);
        ActivateButton.setVisible(true);
        HideguiButton = new UIButton(new Vector2f(64f, 32f), UIButton.eButtonType.NORMAL);
        HideguiButton.addClickListener(editButtonClick);
        HideguiButton.setVisible(true);
        InventoryButton = new UIButton(new Vector2f(64f, 32f), UIButton.eButtonType.NORMAL);
        InventoryButton.addClickListener(editButtonClick);
        InventoryButton.setVisible(true);
        JumpButton = new UIButton(new Vector2f(64f, 32f), UIButton.eButtonType.NORMAL);
        JumpButton.addClickListener(editButtonClick);
        JumpButton.setVisible(true);
        MinionmodeButton = new UIButton(new Vector2f(64f, 32f), UIButton.eButtonType.NORMAL);
        MinionmodeButton.addClickListener(editButtonClick);
        MinionmodeButton.setVisible(true);
        PauseButton = new UIButton(new Vector2f(64f, 32f), UIButton.eButtonType.NORMAL);
        PauseButton.addClickListener(editButtonClick);
        PauseButton.setVisible(true);
        RunButton = new UIButton(new Vector2f(64f, 32f), UIButton.eButtonType.NORMAL);
        RunButton.addClickListener(editButtonClick);
        RunButton.setVisible(true);
        ToolnextButton = new UIButton(new Vector2f(64f, 32f), UIButton.eButtonType.NORMAL);
        ToolnextButton.addClickListener(editButtonClick);
        ToolnextButton.setVisible(true);
        ToolprevButton = new UIButton(new Vector2f(64f, 32f), UIButton.eButtonType.NORMAL);
        ToolprevButton.addClickListener(editButtonClick);
        ToolprevButton.setVisible(true);
        Toolslot1Button = new UIButton(new Vector2f(64f, 32f), UIButton.eButtonType.NORMAL);
        Toolslot1Button.addClickListener(editButtonClick);
        Toolslot1Button.setVisible(true);
        Toolslot2Button = new UIButton(new Vector2f(64f, 32f), UIButton.eButtonType.NORMAL);
        Toolslot2Button.addClickListener(editButtonClick);
        Toolslot2Button.setVisible(true);
        Toolslot3Button = new UIButton(new Vector2f(64f, 32f), UIButton.eButtonType.NORMAL);
        Toolslot3Button.addClickListener(editButtonClick);
        Toolslot3Button.setVisible(true);
        Toolslot4Button = new UIButton(new Vector2f(64f, 32f), UIButton.eButtonType.NORMAL);
        Toolslot4Button.addClickListener(editButtonClick);
        Toolslot4Button.setVisible(true);
        Toolslot5Button = new UIButton(new Vector2f(64f, 32f), UIButton.eButtonType.NORMAL);
        Toolslot5Button.addClickListener(editButtonClick);
        Toolslot5Button.setVisible(true);
        Toolslot6Button = new UIButton(new Vector2f(64f, 32f), UIButton.eButtonType.NORMAL);
        Toolslot6Button.addClickListener(editButtonClick);
        Toolslot6Button.setVisible(true);
        Toolslot7Button = new UIButton(new Vector2f(64f, 32f), UIButton.eButtonType.NORMAL);
        Toolslot7Button.addClickListener(editButtonClick);
        Toolslot7Button.setVisible(true);
        Toolslot8Button = new UIButton(new Vector2f(64f, 32f), UIButton.eButtonType.NORMAL);
        Toolslot8Button.addClickListener(editButtonClick);
        Toolslot8Button.setVisible(true);
        Toolslot9Button = new UIButton(new Vector2f(64f, 32f), UIButton.eButtonType.NORMAL);
        Toolslot9Button.addClickListener(editButtonClick);
        Toolslot9Button.setVisible(true);
        UsehelditemButton = new UIButton(new Vector2f(64f, 32f), UIButton.eButtonType.NORMAL);
        UsehelditemButton.addClickListener(editButtonClick);
        UsehelditemButton.setVisible(true);
        MouseSensitivity = new UISlider(new Vector2f(256f, 32f), 20, 150);
        MouseSensitivity.setVisible(true);
        MouseSensitivity.addChangedListener(new ChangedListener() {
            @Override
            public void changed(UIDisplayElement element) {
                UISlider slider = (UISlider) element;
                slider.setText("Mouse Sensitivity: " + String.valueOf(slider.getValue()));
                Config.getInstance().setMouseSens((float)slider.getValue() / 1000f);
            }
        });
        MouseSensitivity.setValue((int) (Config.getInstance().getMouseSens() * 1000));
        defaultButton = new UIButton(new Vector2f(128f, 32f), UIButton.eButtonType.NORMAL);
        defaultButton.getLabel().setText("Default");
        defaultButton.setVisible(true);
        defaultButton.addClickListener(new ClickListener() {    
            @Override
            public void click(UIDisplayElement element, int button) {
                InputConfig.getInstance().loadDefaultConfig();
                Config.getInstance().setMouseSens(0.075f);
                
                setup();
                MouseSensitivity.setValue((int) (Config.getInstance().getMouseSens() * 1000));
            }
        });

        ForwardButtontext = new UIText("Forward");
        BackwardButtontext = new UIText("Backward");
        RightButtontext = new UIText("Right");
        LeftButtontext = new UIText("Left");

        UsehelditemButtontext = new UIText("Use Item");
        AttackButtontext = new UIText("Attack");
        ToolnextButtontext = new UIText("Next Item");
        ToolprevButtontext = new UIText("Previous Item");

        ActivateButtontext = new UIText("Activate");   // (frob)
        JumpButtontext = new UIText("Jump");
        RunButtontext = new UIText("Run");
        CrouchButtontext = new UIText("Crouch");
        InventoryButtontext = new UIText("Inventory");
        PauseButtontext = new UIText("Pause");
        HideguiButtontext = new UIText("Hide HUD");
        MinionmodeButtontext = new UIText("Minion mode");
        //JumpbehaviourButtontext = new UIText("Jump behaviour");
        ConsoleButtontext = new UIText("Console");

        Toolslot1Buttontext = new UIText("Hotkey 1");
        Toolslot2Buttontext = new UIText("Hotkey 2");
        Toolslot3Buttontext = new UIText("Hotkey 3");
        Toolslot4Buttontext = new UIText("Hotkey 4");
        Toolslot5Buttontext = new UIText("Hotkey 5");
        Toolslot6Buttontext = new UIText("Hotkey 6");
        Toolslot7Buttontext = new UIText("Hotkey 7");
        Toolslot8Buttontext = new UIText("Hotkey 8");
        Toolslot9Buttontext = new UIText("Hotkey 9");

        ForwardButtontext.setVisible(true);
        BackwardButtontext.setVisible(true);
        RightButtontext.setVisible(true);
        LeftButtontext.setVisible(true);
        //JumpbehaviourButtontext.setVisible(true);
        AttackButtontext.setVisible(true);
        ConsoleButtontext.setVisible(true);
        CrouchButtontext.setVisible(true);
        ActivateButtontext.setVisible(true);   // (frob)
        HideguiButtontext.setVisible(true);
        InventoryButtontext.setVisible(true);
        JumpButtontext.setVisible(true);
        MinionmodeButtontext.setVisible(true);
        PauseButtontext.setVisible(true);
        RunButtontext.setVisible(true);
        ToolnextButtontext.setVisible(true);
        ToolprevButtontext.setVisible(true);
        Toolslot1Buttontext.setVisible(true);
        Toolslot2Buttontext.setVisible(true);
        Toolslot3Buttontext.setVisible(true);
        Toolslot4Buttontext.setVisible(true);
        Toolslot5Buttontext.setVisible(true);
        Toolslot6Buttontext.setVisible(true);
        Toolslot7Buttontext.setVisible(true);
        Toolslot8Buttontext.setVisible(true);
        Toolslot9Buttontext.setVisible(true);
        UsehelditemButtontext.setVisible(true);

        addDisplayElement(overlay);
        addDisplayElement(title);
        addDisplayElement(subtitle);

        addDisplayElement(ForwardButtontext);
        addDisplayElement(BackwardButtontext);
        //addDisplayElement(JumpbehaviourButtontext);
        addDisplayElement(AttackButtontext);
        addDisplayElement(ConsoleButtontext);
        addDisplayElement(CrouchButtontext);
        addDisplayElement(ActivateButtontext);   // (frob)
        addDisplayElement(HideguiButtontext);
        addDisplayElement(InventoryButtontext);
        addDisplayElement(JumpButtontext);
        addDisplayElement(LeftButtontext);
        addDisplayElement(MinionmodeButtontext);
        addDisplayElement(PauseButtontext);
        addDisplayElement(RightButtontext);
        addDisplayElement(RunButtontext);
        addDisplayElement(ToolnextButtontext);
        addDisplayElement(ToolprevButtontext);
        addDisplayElement(Toolslot1Buttontext);
        addDisplayElement(Toolslot2Buttontext);
        addDisplayElement(Toolslot3Buttontext);
        addDisplayElement(Toolslot4Buttontext);
        addDisplayElement(Toolslot5Buttontext);
        addDisplayElement(Toolslot6Buttontext);
        addDisplayElement(Toolslot7Buttontext);
        addDisplayElement(Toolslot8Buttontext);
        addDisplayElement(Toolslot9Buttontext);
        addDisplayElement(UsehelditemButtontext);

        addDisplayElement(_backToConfigMenuButton, "backToConfigMenuButton");
        addDisplayElement(ForwardButton, "ForwardButton");
        addDisplayElement(BackwardButton, "BackwardButton");
        addDisplayElement(RightButton, "RightButton");
        addDisplayElement(LeftButton, "LeftButton");
        //addDisplayElement(JumpbehaviourButton, "JumpbehaviourButton");
        addDisplayElement(AttackButton, "AttackButton");
        addDisplayElement(ConsoleButton, "ConsoleButton");
        addDisplayElement(CrouchButton, "CrouchButton");
        addDisplayElement(ActivateButton, "ActivateButton");    // (frob)
        addDisplayElement(HideguiButton, "HideguiButton");
        addDisplayElement(InventoryButton, "InventoryButton");
        addDisplayElement(JumpButton, "JumpButton");
        addDisplayElement(MinionmodeButton, "MinionmodeButton");
        addDisplayElement(PauseButton, "PauzeButton");
        addDisplayElement(RunButton, "RunButton");
        addDisplayElement(ToolnextButton, "ToolnextButton");
        addDisplayElement(ToolprevButton, "ToolprevButton");
        addDisplayElement(Toolslot1Button, "Toolslot1Button");
        addDisplayElement(Toolslot2Button, "Toolslot2Button");
        addDisplayElement(Toolslot3Button, "Toolslot3Button");
        addDisplayElement(Toolslot4Button, "Toolslot4Button");
        addDisplayElement(Toolslot5Button, "Toolslot5Button");
        addDisplayElement(Toolslot6Button, "Toolslot6Button");
        addDisplayElement(Toolslot7Button, "Toolslot7Button");
        addDisplayElement(Toolslot8Button, "Toolslot8Button");
        addDisplayElement(Toolslot9Button, "Toolslot9Button");
        addDisplayElement(UsehelditemButton, "UsehelditemButton");
        addDisplayElement(MouseSensitivity, "MouseSensitivity");
        addDisplayElement(defaultButton, "defaultButton");
        
        layout();
    }
    
    @Override
    public void processKeyboardInput(KeyEvent event) {
        super.processKeyboardInput(event);
        
        if (editButton != null) {
            changeButton(editButton, event.getKey());
            editButton = null;
        }
    }

    @Override
    public void processMouseInput(int button, boolean state, int wheelMoved) {
        if (editButton != null) {
            int key = -1;
            if (button == 0)
                key = 256;
            else if (button == 1)
                key = 257;
            else if (button == 2)
                key = 258;
            else if (wheelMoved > 0)
                key = 259;
            else if (wheelMoved < 0)
                key = 260;
            
            if (key != -1) {
                changeButton(editButton, key);
                editButton = null;
            }
        }
        
        super.processMouseInput(button, state, wheelMoved);
    }
    
    private void changeButton(UIButton button, int key) {
        if (button == ForwardButton)
            InputConfig.getInstance().setKeyForward(key);
        else if (button == BackwardButton)
            InputConfig.getInstance().setKeyBackward(key);
        else if (button == RightButton)
            InputConfig.getInstance().setKeyRight(key);
        else if (button == LeftButton)
            InputConfig.getInstance().setKeyLeft(key);
        //else if (button == JumpbehaviourButton)
        //    InputConfig.getInstance().setKeyJumpbehaviour(key);
        else if (button == AttackButton)
            InputConfig.getInstance().setKeyAttack(key);
        else if (button == ConsoleButton)
            InputConfig.getInstance().setKeyConsole(key);
        else if (button == CrouchButton)
            InputConfig.getInstance().setKeyCrouch(key);
        else if (button == ActivateButton)
            InputConfig.getInstance().setKeyForward(key);
        else if (button == HideguiButton)
            InputConfig.getInstance().setKeyHidegui(key);
        else if (button == InventoryButton)
            InputConfig.getInstance().setKeyInventory(key);
        else if (button == JumpButton)
            InputConfig.getInstance().setKeyJump(key);
        else if (button == MinionmodeButton)
            InputConfig.getInstance().setKeyMinionmode(key);
        else if (button == PauseButton)
            InputConfig.getInstance().setKeyPause(key);
        else if (button == RunButton)
            InputConfig.getInstance().setKeyRun(key);
        else if (button == ToolnextButton)
            InputConfig.getInstance().setKeyToolnext(key);
        else if (button == ToolprevButton)
            InputConfig.getInstance().setKeyToolprev(key);
        else if (button == Toolslot1Button)
            InputConfig.getInstance().setKeyToolslot1(key);
        else if (button == Toolslot2Button)
            InputConfig.getInstance().setKeyToolslot2(key);
        else if (button == Toolslot3Button)
            InputConfig.getInstance().setKeyToolslot3(key);
        else if (button == Toolslot4Button)
            InputConfig.getInstance().setKeyToolslot4(key);
        else if (button == Toolslot5Button)
            InputConfig.getInstance().setKeyToolslot5(key);
        else if (button == Toolslot6Button)
            InputConfig.getInstance().setKeyToolslot6(key);
        else if (button == Toolslot7Button)
            InputConfig.getInstance().setKeyToolslot7(key);
        else if (button == Toolslot8Button)
            InputConfig.getInstance().setKeyToolslot8(key);
        else if (button == Toolslot9Button)
            InputConfig.getInstance().setKeyToolslot9(key);
        else if (button == UsehelditemButton)
            InputConfig.getInstance().setKeyUsehelditem(key);
        else {
            editButton.getLabel().setText(editButtonCurrent);
            return;
        }
        
        editButton.getLabel().setText(keyToStrShort(key));
    }

    @Override
    public void layout() {
        super.layout();

        if (subtitle != null) {
            float center = Display.getWidth() / 2;
            float rowWidth = 110;
            float marginTextTop = 7;
            
            subtitle.centerHorizontally();
            subtitle.getPosition().y = 130f;
    
            //row 1            
            ForwardButtontext.getPosition().x = center - 4 * rowWidth;
            ForwardButtontext.getPosition().y = 200f + marginTextTop;
            ForwardButton.getPosition().x = center - 3 * rowWidth;
            ForwardButton.getPosition().y = 200f;
    
            BackwardButtontext.getPosition().x = center - 4 * rowWidth;
            BackwardButtontext.getPosition().y = 200f + 40f + marginTextTop;
            BackwardButton.getPosition().x = center - 3 * rowWidth;
            BackwardButton.getPosition().y = 200f + 40f;
    
            LeftButtontext.getPosition().x = center - 4 * rowWidth;
            LeftButtontext.getPosition().y = 200f + 2 * 40f + marginTextTop;
            LeftButton.getPosition().x = center - 3 * rowWidth;
            LeftButton.getPosition().y = 200f + 2 * 40f;
    
            RightButtontext.getPosition().x = center - 4 * rowWidth;
            RightButtontext.getPosition().y = 200f + 3 * 40f + marginTextTop;
            RightButton.getPosition().x = center - 3 * rowWidth;
            RightButton.getPosition().y = 200f + 3 * 40f;
    
    
            AttackButtontext.getPosition().x = center - 4 * rowWidth;
            AttackButtontext.getPosition().y = 200f + 5 * 40f + marginTextTop;
            AttackButton.getPosition().x = center - 3 * rowWidth;
            AttackButton.getPosition().y = 200f + 5 * 40f;
    
            UsehelditemButtontext.getPosition().x = center - 4 * rowWidth;
            UsehelditemButtontext.getPosition().y = 200f + 6 * 40f + marginTextTop;
            UsehelditemButton.getPosition().x = center - 3 * rowWidth;
            UsehelditemButton.getPosition().y = 200f + 6 * 40f;
    
            ToolnextButtontext.getPosition().x = center - 4 * rowWidth;
            ToolnextButtontext.getPosition().y = 200f + 7 * 40f + marginTextTop;
            ToolnextButton.getPosition().x = center - 3 * rowWidth;
            ToolnextButton.getPosition().y = 200f + 7 * 40f;
    
            ToolprevButtontext.getPosition().x = center - 4 * rowWidth;
            ToolprevButtontext.getPosition().y = 200f + 8 * 40f + marginTextTop;
            ToolprevButton.getPosition().x = center - 3 * rowWidth;
            ToolprevButton.getPosition().y = 200f + 8 * 40f;
    
            //row 2
            ActivateButtontext.getPosition().x = center - 2 * rowWidth;   // (frob)
            ActivateButtontext.getPosition().y = 200f + marginTextTop;   // (frob)
            ActivateButton.getPosition().x = center - rowWidth;    // (frob)
            ActivateButton.getPosition().y = 200f;    // (frob)
    
            InventoryButtontext.getPosition().x = center - 2 * rowWidth;
            InventoryButtontext.getPosition().y = 200f + 40f + marginTextTop;
            InventoryButton.getPosition().x = center - rowWidth;
            InventoryButton.getPosition().y = 200f + 40f;
    
            JumpButtontext.getPosition().x = center - 2 * rowWidth;
            JumpButtontext.getPosition().y = 200f + 3 * 40f + marginTextTop;
            JumpButton.getPosition().x = center - rowWidth;
            JumpButton.getPosition().y = 200f + 3 * 40f;
    
            RunButtontext.getPosition().x = center - 2 * rowWidth;
            RunButtontext.getPosition().y = 200f + 4 * 40f + marginTextTop;
            RunButton.getPosition().x = center - rowWidth;
            RunButton.getPosition().y = 200f + 4 * 40f;
    
            CrouchButtontext.getPosition().x = center - 2 * rowWidth;
            CrouchButtontext.getPosition().y = 200f + 5 * 40f + marginTextTop;
            CrouchButton.getPosition().x = center - rowWidth;
            CrouchButton.getPosition().y = 200f + 5 * 40f;
    
            PauseButtontext.getPosition().x = center - 2 * rowWidth;
            PauseButtontext.getPosition().y = 200f + 7 * 40f + marginTextTop;
            PauseButton.getPosition().x = center - rowWidth;
            PauseButton.getPosition().y = 200f + 7 * 40f;
    
            ConsoleButtontext.getPosition().x = center - 2 * rowWidth;
            ConsoleButtontext.getPosition().y = 200f + 8 * 40f + marginTextTop;
            ConsoleButton.getPosition().x = center - rowWidth;
            ConsoleButton.getPosition().y = 200f + 8 * 40f;
            
            //row 3
            HideguiButtontext.getPosition().x = center;
            HideguiButtontext.getPosition().y = 200f + marginTextTop;
            HideguiButton.getPosition().x = center + rowWidth;
            HideguiButton.getPosition().y = 200f;
    
            //JumpbehaviourButtontext.getPosition().x = center;
            //JumpbehaviourButtontext.getPosition().y = 200f + 40f + marginTextTop;
            //JumpbehaviourButton.getPosition().x = center + rowWidth;
            //JumpbehaviourButton.getPosition().y = 200f + 40f;
    
            MinionmodeButtontext.getPosition().x = center;
            MinionmodeButtontext.getPosition().y = 200f + 40f + marginTextTop;
            MinionmodeButton.getPosition().x = center + rowWidth;
            MinionmodeButton.getPosition().y = 200f + 40f;
            
            //row 4
            Toolslot1Buttontext.getPosition().x = center + 2 * rowWidth;
            Toolslot1Buttontext.getPosition().y = 200f + marginTextTop;
            Toolslot1Button.getPosition().x = center + 3 * rowWidth;
            Toolslot1Button.getPosition().y = 200f;
            
            Toolslot2Buttontext.getPosition().x = center + 2 * rowWidth;
            Toolslot2Buttontext.getPosition().y = 200f + 40f + marginTextTop;
            Toolslot2Button.getPosition().x = center + 3 * rowWidth;
            Toolslot2Button.getPosition().y = 200f + 40f;
            
            Toolslot3Buttontext.getPosition().x = center + 2 * rowWidth;
            Toolslot3Buttontext.getPosition().y = 200f + 2 * 40f + marginTextTop;
            Toolslot3Button.getPosition().x = center + 3 * rowWidth;
            Toolslot3Button.getPosition().y = 200f + 2 * 40f;
            
            Toolslot4Buttontext.getPosition().x = center + 2 * rowWidth;
            Toolslot4Buttontext.getPosition().y = 200f + 3 * 40f + marginTextTop;
            Toolslot4Button.getPosition().x = center + 3 * rowWidth;
            Toolslot4Button.getPosition().y = 200f + 3 * 40f;
            
            Toolslot5Buttontext.getPosition().x = center + 2 * rowWidth;
            Toolslot5Buttontext.getPosition().y = 200f + 4 * 40f + marginTextTop;
            Toolslot5Button.getPosition().x = center + 3 * rowWidth;
            Toolslot5Button.getPosition().y = 200f + 4 * 40f;
            
            Toolslot6Buttontext.getPosition().x = center + 2 * rowWidth;
            Toolslot6Buttontext.getPosition().y = 200f + 5 * 40f + marginTextTop;
            Toolslot6Button.getPosition().x = center + 3 * rowWidth;
            Toolslot6Button.getPosition().y = 200f + 5 * 40f;
            
            Toolslot7Buttontext.getPosition().x = center + 2 * rowWidth;
            Toolslot7Buttontext.getPosition().y = 200f + 6 * 40f + marginTextTop;
            Toolslot7Button.getPosition().x = center + 3 * rowWidth;
            Toolslot7Button.getPosition().y = 200f + 6 * 40f;
            
            Toolslot8Buttontext.getPosition().x = center + 2 * rowWidth;
            Toolslot8Buttontext.getPosition().y = 200f + 7 * 40f + marginTextTop;
            Toolslot8Button.getPosition().x = center + 3 * rowWidth;
            Toolslot8Button.getPosition().y = 200f + 7 * 40f;
            
            Toolslot9Buttontext.getPosition().x = center + 2 * rowWidth;
            Toolslot9Buttontext.getPosition().y = 200f + 8 * 40f + marginTextTop;
            Toolslot9Button.getPosition().x = center + 3 * rowWidth;
            Toolslot9Button.getPosition().y = 200f + 8 * 40f;
    
            MouseSensitivity.getPosition().x = center - 4 * rowWidth;
            MouseSensitivity.getPosition().y = 300f + 7 * 40f;
            
            defaultButton.getPosition().x = center + 2 * rowWidth - 100;
            defaultButton.getPosition().y =  300f + 7 * 40f;
            
            _backToConfigMenuButton.getPosition().x = center + 3 * rowWidth - 64;
            _backToConfigMenuButton.getPosition().y = 300f + 7 * 40f;
    
            title.centerHorizontally();
            title.getPosition().y = 28f;
        }
    }
    
    
    private String keyToStrShort(int key) {
        if (key < 256) {
            //replace the names of the buttons which are to long with shorter names here.. i am just to lazy :D
            return Keyboard.getKeyName(key);
        } else {
            if (key == 256) {
                return "ML";
            } else if (key == 257) {
                return "MR";
            } else if (key == 258) {
                return "MM";
            } else if (key == 259) {
                return "UP";
            } else if (key == 260) {
                return "DOWN";
            } else {
                return "MOVE";
            }
        }
    }

    public void setup() {
        ForwardButton.getLabel().setText(keyToStrShort(InputConfig.getInstance().getKeyForward()));
        BackwardButton.getLabel().setText(keyToStrShort(InputConfig.getInstance().getKeyBackward()));
        RightButton.getLabel().setText(keyToStrShort(InputConfig.getInstance().getKeyRight()));
        LeftButton.getLabel().setText(keyToStrShort(InputConfig.getInstance().getKeyLeft()));
        AttackButton.getLabel().setText(keyToStrShort(InputConfig.getInstance().getKeyAttack()));
        ConsoleButton.getLabel().setText(keyToStrShort(InputConfig.getInstance().getKeyConsole()));
        CrouchButton.getLabel().setText(keyToStrShort(InputConfig.getInstance().getKeyCrouch()));
        ActivateButton.getLabel().setText(keyToStrShort(InputConfig.getInstance().getKeyFrob()));
        HideguiButton.getLabel().setText(keyToStrShort(InputConfig.getInstance().getKeyHidegui()));
        InventoryButton.getLabel().setText(keyToStrShort(InputConfig.getInstance().getKeyInventory()));
        JumpButton.getLabel().setText(keyToStrShort(InputConfig.getInstance().getKeyJump()));
        MinionmodeButton.getLabel().setText(keyToStrShort(InputConfig.getInstance().getKeyMinionmode()));
        PauseButton.getLabel().setText(keyToStrShort(InputConfig.getInstance().getKeyPause()));
        RunButton.getLabel().setText(keyToStrShort(InputConfig.getInstance().getKeyRun()));
        ToolnextButton.getLabel().setText(keyToStrShort(InputConfig.getInstance().getKeyToolnext()));
        ToolprevButton.getLabel().setText(keyToStrShort(InputConfig.getInstance().getKeyToolprev()));
        Toolslot1Button.getLabel().setText(keyToStrShort(InputConfig.getInstance().getKeyToolslot1()));
        Toolslot2Button.getLabel().setText(keyToStrShort(InputConfig.getInstance().getKeyToolslot2()));
        Toolslot3Button.getLabel().setText(keyToStrShort(InputConfig.getInstance().getKeyToolslot3()));
        Toolslot4Button.getLabel().setText(keyToStrShort(InputConfig.getInstance().getKeyToolslot4()));
        Toolslot5Button.getLabel().setText(keyToStrShort(InputConfig.getInstance().getKeyToolslot5()));
        Toolslot6Button.getLabel().setText(keyToStrShort(InputConfig.getInstance().getKeyToolslot6()));
        Toolslot7Button.getLabel().setText(keyToStrShort(InputConfig.getInstance().getKeyToolslot7()));
        Toolslot8Button.getLabel().setText(keyToStrShort(InputConfig.getInstance().getKeyToolslot8()));
        Toolslot9Button.getLabel().setText(keyToStrShort(InputConfig.getInstance().getKeyToolslot9()));
        UsehelditemButton.getLabel().setText(keyToStrShort(InputConfig.getInstance().getKeyUsehelditem()));
    }
}
=======
/*
 * Copyright 2012 Benjamin Glatzel <benjamin.glatzel@me.com>
 *
 * Licensed under the Apache License, Version 2.0 (the "License");
 * you may not use this file except in compliance with the License.
 * You may obtain a copy of the License at
 *
 *      http://www.apache.org/licenses/LICENSE-2.0
 *
 * Unless required by applicable law or agreed to in writing, software
 * distributed under the License is distributed on an "AS IS" BASIS,
 * WITHOUT WARRANTIES OR CONDITIONS OF ANY KIND, either express or implied.
 * See the License for the specific language governing permissions and
 * limitations under the License.
 */
package org.terasology.rendering.gui.windows;

import javax.vecmath.Vector2f;

import org.lwjgl.input.Keyboard;
import org.lwjgl.opengl.Display;
import org.terasology.asset.AssetManager;
import org.terasology.logic.manager.Config;
import org.terasology.logic.manager.InputConfig;
import org.terasology.rendering.gui.components.UIButton;
import org.terasology.rendering.gui.components.UIImageOverlay;
import org.terasology.rendering.gui.components.UISlider;
import org.terasology.rendering.gui.components.UIText;
import org.terasology.rendering.gui.framework.UIDisplayElement;
import org.terasology.rendering.gui.framework.UIDisplayWindow;
import org.terasology.rendering.gui.framework.UIGraphicsElement;
import org.terasology.rendering.gui.framework.events.ChangedListener;
import org.terasology.rendering.gui.framework.events.ClickListener;

/**
 * @author Overdhose
 * @author Marcel Lehwald <marcel.lehwald@googlemail.com>
 *         Date: 29/07/12
 */
public class UIMenuConfigControls extends UIDisplayWindow {

	String editButtonCurrent = "";
	UIButton editButton = null;
    final UIImageOverlay overlay;
    final UIGraphicsElement title;

    final UIText ForwardButtontext,
            BackwardButtontext,
            //JumpbehaviourButtontext,
            AttackButtontext,
            ConsoleButtontext,
            CrouchButtontext,
            ActivateButtontext,   // (frob)
            HideguiButtontext,
            InventoryButtontext,
            JumpButtontext,
            LeftButtontext,
            MinionmodeButtontext,
            PauseButtontext,
            RightButtontext,
            RunButtontext,
            ToolnextButtontext,
            ToolprevButtontext,
            Toolslot1Buttontext,
            Toolslot2Buttontext,
            Toolslot3Buttontext,
            Toolslot4Buttontext,
            Toolslot5Buttontext,
            Toolslot6Buttontext,
            Toolslot7Buttontext,
            Toolslot8Buttontext,
            Toolslot9Buttontext,
            UsehelditemButtontext;

    private final UIButton _backToConfigMenuButton,
            ForwardButton,
            BackwardButton,
            RightButton,
            LeftButton,
            //JumpbehaviourButton,
            AttackButton,
            ConsoleButton,
            CrouchButton,
            ActivateButton,    // (frob)
            HideguiButton,
            InventoryButton,
            JumpButton,
            MinionmodeButton,
            PauseButton,
            RunButton,
            ToolnextButton,
            ToolprevButton,
            Toolslot1Button,
            Toolslot2Button,
            Toolslot3Button,
            Toolslot4Button,
            Toolslot5Button,
            Toolslot6Button,
            Toolslot7Button,
            Toolslot8Button,
            Toolslot9Button,
            UsehelditemButton,
            defaultButton;

    final UISlider MouseSensitivity;
    final UIText subtitle;

    public UIMenuConfigControls() {
        maximize();
        
        ClickListener editButtonClick = new ClickListener() {
			@Override
			public void click(UIDisplayElement element, int button) {
				if (editButton == null) {
					editButton = (UIButton) element;
					editButtonCurrent = editButton.getLabel().getText();
					editButton.getLabel().setText("...");
				}
			}
		};

        title = new UIGraphicsElement(AssetManager.loadTexture("engine:terasology"));
        title.setVisible(true);
        title.setSize(new Vector2f(512f, 128f));

        subtitle = new UIText("Control Settings");
        subtitle.setVisible(true);

        overlay = new UIImageOverlay(AssetManager.loadTexture("engine:loadingBackground"));
        overlay.setVisible(true);

        _backToConfigMenuButton = new UIButton(new Vector2f(128f, 32f), UIButton.eButtonType.NORMAL);
        _backToConfigMenuButton.getLabel().setText("Back");
        _backToConfigMenuButton.setVisible(true);

        ForwardButton = new UIButton(new Vector2f(64f, 32f), UIButton.eButtonType.NORMAL);
        ForwardButton.getLabel().setText(keyToStrShort(InputConfig.getInstance().getKeyForward()));
		ForwardButton.addClickListener(editButtonClick);
        ForwardButton.setVisible(true);
        BackwardButton = new UIButton(new Vector2f(64f, 32f), UIButton.eButtonType.NORMAL);
        BackwardButton.getLabel().setText(keyToStrShort(InputConfig.getInstance().getKeyBackward()));
        BackwardButton.addClickListener(editButtonClick);
        BackwardButton.setVisible(true);
        RightButton = new UIButton(new Vector2f(64f, 32f), UIButton.eButtonType.NORMAL);
        RightButton.getLabel().setText(keyToStrShort(InputConfig.getInstance().getKeyRight()));
        RightButton.addClickListener(editButtonClick);
        RightButton.setVisible(true);
        LeftButton = new UIButton(new Vector2f(64f, 32f), UIButton.eButtonType.NORMAL);
        LeftButton.getLabel().setText(keyToStrShort(InputConfig.getInstance().getKeyLeft()));
        LeftButton.addClickListener(editButtonClick);
        LeftButton.setVisible(true);
        //JumpbehaviourButton = new UIButton(new Vector2f(64f, 32f), UIButton.eButtonType.NORMAL);
        //JumpbehaviourButton.getLabel().setText(keyToStrShort(InputConfig.getInstance().getKeyJumpbehaviour()));
        //JumpbehaviourButton.addClickListener(editButtonClick);
        //JumpbehaviourButton.setVisible(true);
        AttackButton = new UIButton(new Vector2f(64f, 32f), UIButton.eButtonType.NORMAL);
        AttackButton.getLabel().setText(keyToStrShort(InputConfig.getInstance().getKeyAttack()));
        AttackButton.addClickListener(editButtonClick);
        AttackButton.setVisible(true);
        ConsoleButton = new UIButton(new Vector2f(64f, 32f), UIButton.eButtonType.NORMAL);
        ConsoleButton.getLabel().setText(keyToStrShort(InputConfig.getInstance().getKeyConsole()));
        ConsoleButton.addClickListener(editButtonClick);
        ConsoleButton.setVisible(true);
        CrouchButton = new UIButton(new Vector2f(64f, 32f), UIButton.eButtonType.NORMAL);
        CrouchButton.getLabel().setText(keyToStrShort(InputConfig.getInstance().getKeyCrouch()));
        CrouchButton.addClickListener(editButtonClick);
        CrouchButton.setVisible(true);
        ActivateButton = new UIButton(new Vector2f(64f, 32f), UIButton.eButtonType.NORMAL);    // (frob)
        ActivateButton.getLabel().setText(keyToStrShort(InputConfig.getInstance().getKeyFrob()));
        ActivateButton.addClickListener(editButtonClick);
        ActivateButton.setVisible(true);
        HideguiButton = new UIButton(new Vector2f(64f, 32f), UIButton.eButtonType.NORMAL);
        HideguiButton.getLabel().setText(keyToStrShort(InputConfig.getInstance().getKeyHidegui()));
        HideguiButton.addClickListener(editButtonClick);
        HideguiButton.setVisible(true);
        InventoryButton = new UIButton(new Vector2f(64f, 32f), UIButton.eButtonType.NORMAL);
        InventoryButton.getLabel().setText(keyToStrShort(InputConfig.getInstance().getKeyInventory()));
        InventoryButton.addClickListener(editButtonClick);
        InventoryButton.setVisible(true);
        JumpButton = new UIButton(new Vector2f(64f, 32f), UIButton.eButtonType.NORMAL);
        JumpButton.getLabel().setText(keyToStrShort(InputConfig.getInstance().getKeyJump()));
        JumpButton.addClickListener(editButtonClick);
        JumpButton.setVisible(true);
        MinionmodeButton = new UIButton(new Vector2f(64f, 32f), UIButton.eButtonType.NORMAL);
        MinionmodeButton.getLabel().setText(keyToStrShort(InputConfig.getInstance().getKeyMinionmode()));
        MinionmodeButton.addClickListener(editButtonClick);
        MinionmodeButton.setVisible(true);
        PauseButton = new UIButton(new Vector2f(64f, 32f), UIButton.eButtonType.NORMAL);
        PauseButton.getLabel().setText(keyToStrShort(InputConfig.getInstance().getKeyPause()));
        PauseButton.addClickListener(editButtonClick);
        PauseButton.setVisible(true);
        RunButton = new UIButton(new Vector2f(64f, 32f), UIButton.eButtonType.NORMAL);
        RunButton.getLabel().setText(keyToStrShort(InputConfig.getInstance().getKeyRun()));
        RunButton.addClickListener(editButtonClick);
        RunButton.setVisible(true);
        ToolnextButton = new UIButton(new Vector2f(64f, 32f), UIButton.eButtonType.NORMAL);
        ToolnextButton.getLabel().setText(keyToStrShort(InputConfig.getInstance().getKeyToolnext()));
        ToolnextButton.addClickListener(editButtonClick);
        ToolnextButton.setVisible(true);
        ToolprevButton = new UIButton(new Vector2f(64f, 32f), UIButton.eButtonType.NORMAL);
        ToolprevButton.getLabel().setText(keyToStrShort(InputConfig.getInstance().getKeyToolprev()));
        ToolprevButton.addClickListener(editButtonClick);
        ToolprevButton.setVisible(true);
        Toolslot1Button = new UIButton(new Vector2f(64f, 32f), UIButton.eButtonType.NORMAL);
        Toolslot1Button.getLabel().setText(keyToStrShort(InputConfig.getInstance().getKeyToolslot1()));
        Toolslot1Button.addClickListener(editButtonClick);
        Toolslot1Button.setVisible(true);
        Toolslot2Button = new UIButton(new Vector2f(64f, 32f), UIButton.eButtonType.NORMAL);
        Toolslot2Button.getLabel().setText(keyToStrShort(InputConfig.getInstance().getKeyToolslot2()));
        Toolslot2Button.addClickListener(editButtonClick);
        Toolslot2Button.setVisible(true);
        Toolslot3Button = new UIButton(new Vector2f(64f, 32f), UIButton.eButtonType.NORMAL);
        Toolslot3Button.getLabel().setText(keyToStrShort(InputConfig.getInstance().getKeyToolslot3()));
        Toolslot3Button.addClickListener(editButtonClick);
        Toolslot3Button.setVisible(true);
        Toolslot4Button = new UIButton(new Vector2f(64f, 32f), UIButton.eButtonType.NORMAL);
        Toolslot4Button.getLabel().setText(keyToStrShort(InputConfig.getInstance().getKeyToolslot4()));
        Toolslot4Button.addClickListener(editButtonClick);
        Toolslot4Button.setVisible(true);
        Toolslot5Button = new UIButton(new Vector2f(64f, 32f), UIButton.eButtonType.NORMAL);
        Toolslot5Button.getLabel().setText(keyToStrShort(InputConfig.getInstance().getKeyToolslot5()));
        Toolslot5Button.addClickListener(editButtonClick);
        Toolslot5Button.setVisible(true);
        Toolslot6Button = new UIButton(new Vector2f(64f, 32f), UIButton.eButtonType.NORMAL);
        Toolslot6Button.getLabel().setText(keyToStrShort(InputConfig.getInstance().getKeyToolslot6()));
        Toolslot6Button.addClickListener(editButtonClick);
        Toolslot6Button.setVisible(true);
        Toolslot7Button = new UIButton(new Vector2f(64f, 32f), UIButton.eButtonType.NORMAL);
        Toolslot7Button.getLabel().setText(keyToStrShort(InputConfig.getInstance().getKeyToolslot7()));
        Toolslot7Button.addClickListener(editButtonClick);
        Toolslot7Button.setVisible(true);
        Toolslot8Button = new UIButton(new Vector2f(64f, 32f), UIButton.eButtonType.NORMAL);
        Toolslot8Button.getLabel().setText(keyToStrShort(InputConfig.getInstance().getKeyToolslot8()));
        Toolslot8Button.addClickListener(editButtonClick);
        Toolslot8Button.setVisible(true);
        Toolslot9Button = new UIButton(new Vector2f(64f, 32f), UIButton.eButtonType.NORMAL);
        Toolslot9Button.getLabel().setText(keyToStrShort(InputConfig.getInstance().getKeyToolslot9()));
        Toolslot9Button.addClickListener(editButtonClick);
        Toolslot9Button.setVisible(true);
        UsehelditemButton = new UIButton(new Vector2f(64f, 32f), UIButton.eButtonType.NORMAL);
        UsehelditemButton.getLabel().setText(keyToStrShort(InputConfig.getInstance().getKeyUsehelditem()));
        UsehelditemButton.addClickListener(editButtonClick);
        UsehelditemButton.setVisible(true);
        MouseSensitivity = new UISlider(new Vector2f(256f, 32f), 20, 150);
        MouseSensitivity.setVisible(true);
        MouseSensitivity.addChangedListener(new ChangedListener() {
			@Override
			public void changed(UIDisplayElement element) {
				UISlider slider = (UISlider) element;
				slider.setText("Mouse Sensitivity: " + String.valueOf(slider.getValue()));
				Config.getInstance().setMouseSens((float)slider.getValue() / 1000f);
			}
		});
        MouseSensitivity.setValue((int) (Config.getInstance().getMouseSens() * 1000));
        defaultButton = new UIButton(new Vector2f(128f, 32f), UIButton.eButtonType.NORMAL);
        defaultButton.getLabel().setText("Default");
        defaultButton.setVisible(true);
        defaultButton.addClickListener(new ClickListener() {	
			@Override
			public void click(UIDisplayElement element, int button) {
				InputConfig.getInstance().loadDefaultConfig();
				Config.getInstance().setMouseSens(0.075f);
				
		        ForwardButton.getLabel().setText(keyToStrShort(InputConfig.getInstance().getKeyForward()));
		        BackwardButton.getLabel().setText(keyToStrShort(InputConfig.getInstance().getKeyBackward()));
		        RightButton.getLabel().setText(keyToStrShort(InputConfig.getInstance().getKeyRight()));
		        LeftButton.getLabel().setText(keyToStrShort(InputConfig.getInstance().getKeyLeft()));
		        //JumpbehaviourButton.getLabel().setText(keyToStrShort(InputConfig.getInstance().getKeyJumpbehaviour()));
		        AttackButton.getLabel().setText(keyToStrShort(InputConfig.getInstance().getKeyAttack()));
		        ConsoleButton.getLabel().setText(keyToStrShort(InputConfig.getInstance().getKeyConsole()));
		        CrouchButton.getLabel().setText(keyToStrShort(InputConfig.getInstance().getKeyCrouch()));
		        ActivateButton.getLabel().setText(keyToStrShort(InputConfig.getInstance().getKeyFrob()));
		        HideguiButton.getLabel().setText(keyToStrShort(InputConfig.getInstance().getKeyHidegui()));
		        InventoryButton.getLabel().setText(keyToStrShort(InputConfig.getInstance().getKeyInventory()));
		        JumpButton.getLabel().setText(keyToStrShort(InputConfig.getInstance().getKeyJump()));
		        MinionmodeButton.getLabel().setText(keyToStrShort(InputConfig.getInstance().getKeyMinionmode()));
		        PauseButton.getLabel().setText(keyToStrShort(InputConfig.getInstance().getKeyPause()));
		        RunButton.getLabel().setText(keyToStrShort(InputConfig.getInstance().getKeyRun()));
		        ToolnextButton.getLabel().setText(keyToStrShort(InputConfig.getInstance().getKeyToolnext()));
		        ToolprevButton.getLabel().setText(keyToStrShort(InputConfig.getInstance().getKeyToolprev()));
		        Toolslot1Button.getLabel().setText(keyToStrShort(InputConfig.getInstance().getKeyToolslot1()));
		        Toolslot2Button.getLabel().setText(keyToStrShort(InputConfig.getInstance().getKeyToolslot2()));
		        Toolslot3Button.getLabel().setText(keyToStrShort(InputConfig.getInstance().getKeyToolslot3()));
		        Toolslot4Button.getLabel().setText(keyToStrShort(InputConfig.getInstance().getKeyToolslot4()));
		        Toolslot5Button.getLabel().setText(keyToStrShort(InputConfig.getInstance().getKeyToolslot5()));
		        Toolslot6Button.getLabel().setText(keyToStrShort(InputConfig.getInstance().getKeyToolslot6()));
		        Toolslot7Button.getLabel().setText(keyToStrShort(InputConfig.getInstance().getKeyToolslot7()));
		        Toolslot8Button.getLabel().setText(keyToStrShort(InputConfig.getInstance().getKeyToolslot8()));
		        Toolslot9Button.getLabel().setText(keyToStrShort(InputConfig.getInstance().getKeyToolslot9()));
		        UsehelditemButton.getLabel().setText(keyToStrShort(InputConfig.getInstance().getKeyUsehelditem()));
		        MouseSensitivity.setValue((int) (Config.getInstance().getMouseSens() * 1000));
			}
		});

        ForwardButtontext = new UIText("Forward");
        BackwardButtontext = new UIText("Backward");
        RightButtontext = new UIText("Right");
        LeftButtontext = new UIText("Left");

        UsehelditemButtontext = new UIText("Use Item");
        AttackButtontext = new UIText("Attack");
        ToolnextButtontext = new UIText("Next Item");
        ToolprevButtontext = new UIText("Previous Item");

        ActivateButtontext = new UIText("Activate");   // (frob)
        JumpButtontext = new UIText("Jump");
        RunButtontext = new UIText("Run");
        CrouchButtontext = new UIText("Crouch");
        InventoryButtontext = new UIText("Inventory");
        PauseButtontext = new UIText("Pause");
        HideguiButtontext = new UIText("Hide HUD");
        MinionmodeButtontext = new UIText("Minion mode");
        //JumpbehaviourButtontext = new UIText("Jump behaviour");
        ConsoleButtontext = new UIText("Console");

        Toolslot1Buttontext = new UIText("Hotkey 1");
        Toolslot2Buttontext = new UIText("Hotkey 2");
        Toolslot3Buttontext = new UIText("Hotkey 3");
        Toolslot4Buttontext = new UIText("Hotkey 4");
        Toolslot5Buttontext = new UIText("Hotkey 5");
        Toolslot6Buttontext = new UIText("Hotkey 6");
        Toolslot7Buttontext = new UIText("Hotkey 7");
        Toolslot8Buttontext = new UIText("Hotkey 8");
        Toolslot9Buttontext = new UIText("Hotkey 9");

        ForwardButtontext.setVisible(true);
        BackwardButtontext.setVisible(true);
        RightButtontext.setVisible(true);
        LeftButtontext.setVisible(true);
        //JumpbehaviourButtontext.setVisible(true);
        AttackButtontext.setVisible(true);
        ConsoleButtontext.setVisible(true);
        CrouchButtontext.setVisible(true);
        ActivateButtontext.setVisible(true);   // (frob)
        HideguiButtontext.setVisible(true);
        InventoryButtontext.setVisible(true);
        JumpButtontext.setVisible(true);
        MinionmodeButtontext.setVisible(true);
        PauseButtontext.setVisible(true);
        RunButtontext.setVisible(true);
        ToolnextButtontext.setVisible(true);
        ToolprevButtontext.setVisible(true);
        Toolslot1Buttontext.setVisible(true);
        Toolslot2Buttontext.setVisible(true);
        Toolslot3Buttontext.setVisible(true);
        Toolslot4Buttontext.setVisible(true);
        Toolslot5Buttontext.setVisible(true);
        Toolslot6Buttontext.setVisible(true);
        Toolslot7Buttontext.setVisible(true);
        Toolslot8Buttontext.setVisible(true);
        Toolslot9Buttontext.setVisible(true);
        UsehelditemButtontext.setVisible(true);

        addDisplayElement(overlay);
        addDisplayElement(title);
        addDisplayElement(subtitle);

        addDisplayElement(ForwardButtontext);
        addDisplayElement(BackwardButtontext);
        //addDisplayElement(JumpbehaviourButtontext);
        addDisplayElement(AttackButtontext);
        addDisplayElement(ConsoleButtontext);
        addDisplayElement(CrouchButtontext);
        addDisplayElement(ActivateButtontext);   // (frob)
        addDisplayElement(HideguiButtontext);
        addDisplayElement(InventoryButtontext);
        addDisplayElement(JumpButtontext);
        addDisplayElement(LeftButtontext);
        addDisplayElement(MinionmodeButtontext);
        addDisplayElement(PauseButtontext);
        addDisplayElement(RightButtontext);
        addDisplayElement(RunButtontext);
        addDisplayElement(ToolnextButtontext);
        addDisplayElement(ToolprevButtontext);
        addDisplayElement(Toolslot1Buttontext);
        addDisplayElement(Toolslot2Buttontext);
        addDisplayElement(Toolslot3Buttontext);
        addDisplayElement(Toolslot4Buttontext);
        addDisplayElement(Toolslot5Buttontext);
        addDisplayElement(Toolslot6Buttontext);
        addDisplayElement(Toolslot7Buttontext);
        addDisplayElement(Toolslot8Buttontext);
        addDisplayElement(Toolslot9Buttontext);
        addDisplayElement(UsehelditemButtontext);

        addDisplayElement(_backToConfigMenuButton, "backToConfigMenuButton");
        addDisplayElement(ForwardButton, "ForwardButton");
        addDisplayElement(BackwardButton, "BackwardButton");
        addDisplayElement(RightButton, "RightButton");
        addDisplayElement(LeftButton, "LeftButton");
        //addDisplayElement(JumpbehaviourButton, "JumpbehaviourButton");
        addDisplayElement(AttackButton, "AttackButton");
        addDisplayElement(ConsoleButton, "ConsoleButton");
        addDisplayElement(CrouchButton, "CrouchButton");
        addDisplayElement(ActivateButton, "ActivateButton");    // (frob)
        addDisplayElement(HideguiButton, "HideguiButton");
        addDisplayElement(InventoryButton, "InventoryButton");
        addDisplayElement(JumpButton, "JumpButton");
        addDisplayElement(MinionmodeButton, "MinionmodeButton");
        addDisplayElement(PauseButton, "PauzeButton");
        addDisplayElement(RunButton, "RunButton");
        addDisplayElement(ToolnextButton, "ToolnextButton");
        addDisplayElement(ToolprevButton, "ToolprevButton");
        addDisplayElement(Toolslot1Button, "Toolslot1Button");
        addDisplayElement(Toolslot2Button, "Toolslot2Button");
        addDisplayElement(Toolslot3Button, "Toolslot3Button");
        addDisplayElement(Toolslot4Button, "Toolslot4Button");
        addDisplayElement(Toolslot5Button, "Toolslot5Button");
        addDisplayElement(Toolslot6Button, "Toolslot6Button");
        addDisplayElement(Toolslot7Button, "Toolslot7Button");
        addDisplayElement(Toolslot8Button, "Toolslot8Button");
        addDisplayElement(Toolslot9Button, "Toolslot9Button");
        addDisplayElement(UsehelditemButton, "UsehelditemButton");
        addDisplayElement(MouseSensitivity, "MouseSensitivity");
        addDisplayElement(defaultButton, "defaultButton");
        
        layout();
    }
    
    @Override
    public void processKeyboardInput(int key) {
    	if (editButton != null) {
    		changeButton(editButton, key);
    		editButton = null;
    	}
    	
    	super.processKeyboardInput(key);
    }

	@Override
    public void processMouseInput(int button, boolean state, int wheelMoved) {
    	if (editButton != null) {
    		int key = -1;
    		if (button == 0)
    			key = 256;
    		else if (button == 1)
    			key = 257;
    		else if (button == 2)
    			key = 258;
    		else if (wheelMoved > 0)
    			key = 259;
    		else if (wheelMoved < 0)
    			key = 260;
    		
    		if (key != -1) {
    			changeButton(editButton, key);
	    		editButton = null;
    		}
    	}
    	
    	super.processMouseInput(button, state, wheelMoved);
    }
	
    private void changeButton(UIButton button, int key) {
		if (button == ForwardButton)
			InputConfig.getInstance().setKeyForward(key);
		else if (button == BackwardButton)
			InputConfig.getInstance().setKeyBackward(key);
		else if (button == RightButton)
			InputConfig.getInstance().setKeyRight(key);
		else if (button == LeftButton)
			InputConfig.getInstance().setKeyLeft(key);
		//else if (button == JumpbehaviourButton)
		//	InputConfig.getInstance().setKeyJumpbehaviour(key);
		else if (button == AttackButton)
			InputConfig.getInstance().setKeyAttack(key);
		else if (button == ConsoleButton)
			InputConfig.getInstance().setKeyConsole(key);
		else if (button == CrouchButton)
			InputConfig.getInstance().setKeyCrouch(key);
		else if (button == ActivateButton)
			InputConfig.getInstance().setKeyForward(key);
		else if (button == HideguiButton)
			InputConfig.getInstance().setKeyHidegui(key);
		else if (button == InventoryButton)
			InputConfig.getInstance().setKeyInventory(key);
		else if (button == JumpButton)
			InputConfig.getInstance().setKeyJump(key);
		else if (button == MinionmodeButton)
			InputConfig.getInstance().setKeyMinionmode(key);
		else if (button == PauseButton)
			InputConfig.getInstance().setKeyPause(key);
		else if (button == RunButton)
			InputConfig.getInstance().setKeyRun(key);
		else if (button == ToolnextButton)
			InputConfig.getInstance().setKeyToolnext(key);
		else if (button == ToolprevButton)
			InputConfig.getInstance().setKeyToolprev(key);
		else if (button == Toolslot1Button)
			InputConfig.getInstance().setKeyToolslot1(key);
		else if (button == Toolslot2Button)
			InputConfig.getInstance().setKeyToolslot2(key);
		else if (button == Toolslot3Button)
			InputConfig.getInstance().setKeyToolslot3(key);
		else if (button == Toolslot4Button)
			InputConfig.getInstance().setKeyToolslot4(key);
		else if (button == Toolslot5Button)
			InputConfig.getInstance().setKeyToolslot5(key);
		else if (button == Toolslot6Button)
			InputConfig.getInstance().setKeyToolslot6(key);
		else if (button == Toolslot7Button)
			InputConfig.getInstance().setKeyToolslot7(key);
		else if (button == Toolslot8Button)
			InputConfig.getInstance().setKeyToolslot8(key);
		else if (button == Toolslot9Button)
			InputConfig.getInstance().setKeyToolslot9(key);
		else if (button == UsehelditemButton)
			InputConfig.getInstance().setKeyUsehelditem(key);
		else {
			editButton.getLabel().setText(editButtonCurrent);
			return;
		}
		
		editButton.getLabel().setText(keyToStrShort(key));
	}

    @Override
    public void layout() {
        super.layout();

        if (subtitle != null) {
	        float center = Display.getWidth() / 2;
	        float rowWidth = 110;
	        float marginTextTop = 7;
	        
	        subtitle.centerHorizontally();
	        subtitle.getPosition().y = 130f;
	
	        //row 1	        
	        ForwardButtontext.getPosition().x = center - 4 * rowWidth;
	        ForwardButtontext.getPosition().y = 200f + marginTextTop;
	        ForwardButton.getPosition().x = center - 3 * rowWidth;
	        ForwardButton.getPosition().y = 200f;
	
	        BackwardButtontext.getPosition().x = center - 4 * rowWidth;
	        BackwardButtontext.getPosition().y = 200f + 40f + marginTextTop;
	        BackwardButton.getPosition().x = center - 3 * rowWidth;
	        BackwardButton.getPosition().y = 200f + 40f;
	
	        LeftButtontext.getPosition().x = center - 4 * rowWidth;
	        LeftButtontext.getPosition().y = 200f + 2 * 40f + marginTextTop;
	        LeftButton.getPosition().x = center - 3 * rowWidth;
	        LeftButton.getPosition().y = 200f + 2 * 40f;
	
	        RightButtontext.getPosition().x = center - 4 * rowWidth;
	        RightButtontext.getPosition().y = 200f + 3 * 40f + marginTextTop;
	        RightButton.getPosition().x = center - 3 * rowWidth;
	        RightButton.getPosition().y = 200f + 3 * 40f;
	
	
	        AttackButtontext.getPosition().x = center - 4 * rowWidth;
	        AttackButtontext.getPosition().y = 200f + 5 * 40f + marginTextTop;
	        AttackButton.getPosition().x = center - 3 * rowWidth;
	        AttackButton.getPosition().y = 200f + 5 * 40f;
	
	        UsehelditemButtontext.getPosition().x = center - 4 * rowWidth;
	        UsehelditemButtontext.getPosition().y = 200f + 6 * 40f + marginTextTop;
	        UsehelditemButton.getPosition().x = center - 3 * rowWidth;
	        UsehelditemButton.getPosition().y = 200f + 6 * 40f;
	
	        ToolnextButtontext.getPosition().x = center - 4 * rowWidth;
	        ToolnextButtontext.getPosition().y = 200f + 7 * 40f + marginTextTop;
	        ToolnextButton.getPosition().x = center - 3 * rowWidth;
	        ToolnextButton.getPosition().y = 200f + 7 * 40f;
	
	        ToolprevButtontext.getPosition().x = center - 4 * rowWidth;
	        ToolprevButtontext.getPosition().y = 200f + 8 * 40f + marginTextTop;
	        ToolprevButton.getPosition().x = center - 3 * rowWidth;
	        ToolprevButton.getPosition().y = 200f + 8 * 40f;
	
	        //row 2
	        ActivateButtontext.getPosition().x = center - 2 * rowWidth;   // (frob)
	        ActivateButtontext.getPosition().y = 200f + marginTextTop;   // (frob)
	        ActivateButton.getPosition().x = center - rowWidth;    // (frob)
	        ActivateButton.getPosition().y = 200f;    // (frob)
	
	        InventoryButtontext.getPosition().x = center - 2 * rowWidth;
	        InventoryButtontext.getPosition().y = 200f + 40f + marginTextTop;
	        InventoryButton.getPosition().x = center - rowWidth;
	        InventoryButton.getPosition().y = 200f + 40f;
	
	        JumpButtontext.getPosition().x = center - 2 * rowWidth;
	        JumpButtontext.getPosition().y = 200f + 3 * 40f + marginTextTop;
	        JumpButton.getPosition().x = center - rowWidth;
	        JumpButton.getPosition().y = 200f + 3 * 40f;
	
	        RunButtontext.getPosition().x = center - 2 * rowWidth;
	        RunButtontext.getPosition().y = 200f + 4 * 40f + marginTextTop;
	        RunButton.getPosition().x = center - rowWidth;
	        RunButton.getPosition().y = 200f + 4 * 40f;
	
	        CrouchButtontext.getPosition().x = center - 2 * rowWidth;
	        CrouchButtontext.getPosition().y = 200f + 5 * 40f + marginTextTop;
	        CrouchButton.getPosition().x = center - rowWidth;
	        CrouchButton.getPosition().y = 200f + 5 * 40f;
	
	        PauseButtontext.getPosition().x = center - 2 * rowWidth;
	        PauseButtontext.getPosition().y = 200f + 7 * 40f + marginTextTop;
	        PauseButton.getPosition().x = center - rowWidth;
	        PauseButton.getPosition().y = 200f + 7 * 40f;
	
	        ConsoleButtontext.getPosition().x = center - 2 * rowWidth;
	        ConsoleButtontext.getPosition().y = 200f + 8 * 40f + marginTextTop;
	        ConsoleButton.getPosition().x = center - rowWidth;
	        ConsoleButton.getPosition().y = 200f + 8 * 40f;
	        
	        //row 3
	        HideguiButtontext.getPosition().x = center;
	        HideguiButtontext.getPosition().y = 200f + marginTextTop;
	        HideguiButton.getPosition().x = center + rowWidth;
	        HideguiButton.getPosition().y = 200f;
	
	        //JumpbehaviourButtontext.getPosition().x = center;
	        //JumpbehaviourButtontext.getPosition().y = 200f + 40f + marginTextTop;
	        //JumpbehaviourButton.getPosition().x = center + rowWidth;
	        //JumpbehaviourButton.getPosition().y = 200f + 40f;
	
	        MinionmodeButtontext.getPosition().x = center;
	        MinionmodeButtontext.getPosition().y = 200f + 40f + marginTextTop;
	        MinionmodeButton.getPosition().x = center + rowWidth;
	        MinionmodeButton.getPosition().y = 200f + 40f;
	        
	        //row 4
	        Toolslot1Buttontext.getPosition().x = center + 2 * rowWidth;
	        Toolslot1Buttontext.getPosition().y = 200f + marginTextTop;
	        Toolslot1Button.getPosition().x = center + 3 * rowWidth;
	        Toolslot1Button.getPosition().y = 200f;
	        
	        Toolslot2Buttontext.getPosition().x = center + 2 * rowWidth;
	        Toolslot2Buttontext.getPosition().y = 200f + 40f + marginTextTop;
	        Toolslot2Button.getPosition().x = center + 3 * rowWidth;
	        Toolslot2Button.getPosition().y = 200f + 40f;
	        
	        Toolslot3Buttontext.getPosition().x = center + 2 * rowWidth;
	        Toolslot3Buttontext.getPosition().y = 200f + 2 * 40f + marginTextTop;
	        Toolslot3Button.getPosition().x = center + 3 * rowWidth;
	        Toolslot3Button.getPosition().y = 200f + 2 * 40f;
	        
	        Toolslot4Buttontext.getPosition().x = center + 2 * rowWidth;
	        Toolslot4Buttontext.getPosition().y = 200f + 3 * 40f + marginTextTop;
	        Toolslot4Button.getPosition().x = center + 3 * rowWidth;
	        Toolslot4Button.getPosition().y = 200f + 3 * 40f;
	        
	        Toolslot5Buttontext.getPosition().x = center + 2 * rowWidth;
	        Toolslot5Buttontext.getPosition().y = 200f + 4 * 40f + marginTextTop;
	        Toolslot5Button.getPosition().x = center + 3 * rowWidth;
	        Toolslot5Button.getPosition().y = 200f + 4 * 40f;
	        
	        Toolslot6Buttontext.getPosition().x = center + 2 * rowWidth;
	        Toolslot6Buttontext.getPosition().y = 200f + 5 * 40f + marginTextTop;
	        Toolslot6Button.getPosition().x = center + 3 * rowWidth;
	        Toolslot6Button.getPosition().y = 200f + 5 * 40f;
	        
	        Toolslot7Buttontext.getPosition().x = center + 2 * rowWidth;
	        Toolslot7Buttontext.getPosition().y = 200f + 6 * 40f + marginTextTop;
	        Toolslot7Button.getPosition().x = center + 3 * rowWidth;
	        Toolslot7Button.getPosition().y = 200f + 6 * 40f;
	        
	        Toolslot8Buttontext.getPosition().x = center + 2 * rowWidth;
	        Toolslot8Buttontext.getPosition().y = 200f + 7 * 40f + marginTextTop;
	        Toolslot8Button.getPosition().x = center + 3 * rowWidth;
	        Toolslot8Button.getPosition().y = 200f + 7 * 40f;
	        
	        Toolslot9Buttontext.getPosition().x = center + 2 * rowWidth;
	        Toolslot9Buttontext.getPosition().y = 200f + 8 * 40f + marginTextTop;
	        Toolslot9Button.getPosition().x = center + 3 * rowWidth;
	        Toolslot9Button.getPosition().y = 200f + 8 * 40f;
	
	        MouseSensitivity.getPosition().x = center - 4 * rowWidth;
	        MouseSensitivity.getPosition().y = 300f + 7 * 40f;
	        
	        defaultButton.getPosition().x = center + 2 * rowWidth - 100;
	        defaultButton.getPosition().y =  300f + 7 * 40f;
	        
	        _backToConfigMenuButton.getPosition().x = center + 3 * rowWidth - 64;
	        _backToConfigMenuButton.getPosition().y = 300f + 7 * 40f;
	
	        title.centerHorizontally();
	        title.getPosition().y = 28f;
        }
    }
    
    
    private String keyToStrShort(int key) {
    	if (key < 256) {
    		//replace the names of the buttons which are to long with shorter names here.. i am just to lazy :D
            return Keyboard.getKeyName(key);
        } else {
            if (key == 256) {
                return "ML";
            } else if (key == 257) {
                return "MR";
            } else if (key == 258) {
                return "MM";
            } else if (key == 259) {
                return "UP";
            } else if (key == 260) {
                return "DOWN";
            } else {
                return "MOVE";
            }
        }
    }
}
>>>>>>> 762216fc
<|MERGE_RESOLUTION|>--- conflicted
+++ resolved
@@ -1,4 +1,3 @@
-<<<<<<< HEAD
 /*
  * Copyright 2012 Benjamin Glatzel <benjamin.glatzel@me.com>
  *
@@ -688,710 +687,4 @@
         Toolslot9Button.getLabel().setText(keyToStrShort(InputConfig.getInstance().getKeyToolslot9()));
         UsehelditemButton.getLabel().setText(keyToStrShort(InputConfig.getInstance().getKeyUsehelditem()));
     }
-}
-=======
-/*
- * Copyright 2012 Benjamin Glatzel <benjamin.glatzel@me.com>
- *
- * Licensed under the Apache License, Version 2.0 (the "License");
- * you may not use this file except in compliance with the License.
- * You may obtain a copy of the License at
- *
- *      http://www.apache.org/licenses/LICENSE-2.0
- *
- * Unless required by applicable law or agreed to in writing, software
- * distributed under the License is distributed on an "AS IS" BASIS,
- * WITHOUT WARRANTIES OR CONDITIONS OF ANY KIND, either express or implied.
- * See the License for the specific language governing permissions and
- * limitations under the License.
- */
-package org.terasology.rendering.gui.windows;
-
-import javax.vecmath.Vector2f;
-
-import org.lwjgl.input.Keyboard;
-import org.lwjgl.opengl.Display;
-import org.terasology.asset.AssetManager;
-import org.terasology.logic.manager.Config;
-import org.terasology.logic.manager.InputConfig;
-import org.terasology.rendering.gui.components.UIButton;
-import org.terasology.rendering.gui.components.UIImageOverlay;
-import org.terasology.rendering.gui.components.UISlider;
-import org.terasology.rendering.gui.components.UIText;
-import org.terasology.rendering.gui.framework.UIDisplayElement;
-import org.terasology.rendering.gui.framework.UIDisplayWindow;
-import org.terasology.rendering.gui.framework.UIGraphicsElement;
-import org.terasology.rendering.gui.framework.events.ChangedListener;
-import org.terasology.rendering.gui.framework.events.ClickListener;
-
-/**
- * @author Overdhose
- * @author Marcel Lehwald <marcel.lehwald@googlemail.com>
- *         Date: 29/07/12
- */
-public class UIMenuConfigControls extends UIDisplayWindow {
-
-	String editButtonCurrent = "";
-	UIButton editButton = null;
-    final UIImageOverlay overlay;
-    final UIGraphicsElement title;
-
-    final UIText ForwardButtontext,
-            BackwardButtontext,
-            //JumpbehaviourButtontext,
-            AttackButtontext,
-            ConsoleButtontext,
-            CrouchButtontext,
-            ActivateButtontext,   // (frob)
-            HideguiButtontext,
-            InventoryButtontext,
-            JumpButtontext,
-            LeftButtontext,
-            MinionmodeButtontext,
-            PauseButtontext,
-            RightButtontext,
-            RunButtontext,
-            ToolnextButtontext,
-            ToolprevButtontext,
-            Toolslot1Buttontext,
-            Toolslot2Buttontext,
-            Toolslot3Buttontext,
-            Toolslot4Buttontext,
-            Toolslot5Buttontext,
-            Toolslot6Buttontext,
-            Toolslot7Buttontext,
-            Toolslot8Buttontext,
-            Toolslot9Buttontext,
-            UsehelditemButtontext;
-
-    private final UIButton _backToConfigMenuButton,
-            ForwardButton,
-            BackwardButton,
-            RightButton,
-            LeftButton,
-            //JumpbehaviourButton,
-            AttackButton,
-            ConsoleButton,
-            CrouchButton,
-            ActivateButton,    // (frob)
-            HideguiButton,
-            InventoryButton,
-            JumpButton,
-            MinionmodeButton,
-            PauseButton,
-            RunButton,
-            ToolnextButton,
-            ToolprevButton,
-            Toolslot1Button,
-            Toolslot2Button,
-            Toolslot3Button,
-            Toolslot4Button,
-            Toolslot5Button,
-            Toolslot6Button,
-            Toolslot7Button,
-            Toolslot8Button,
-            Toolslot9Button,
-            UsehelditemButton,
-            defaultButton;
-
-    final UISlider MouseSensitivity;
-    final UIText subtitle;
-
-    public UIMenuConfigControls() {
-        maximize();
-        
-        ClickListener editButtonClick = new ClickListener() {
-			@Override
-			public void click(UIDisplayElement element, int button) {
-				if (editButton == null) {
-					editButton = (UIButton) element;
-					editButtonCurrent = editButton.getLabel().getText();
-					editButton.getLabel().setText("...");
-				}
-			}
-		};
-
-        title = new UIGraphicsElement(AssetManager.loadTexture("engine:terasology"));
-        title.setVisible(true);
-        title.setSize(new Vector2f(512f, 128f));
-
-        subtitle = new UIText("Control Settings");
-        subtitle.setVisible(true);
-
-        overlay = new UIImageOverlay(AssetManager.loadTexture("engine:loadingBackground"));
-        overlay.setVisible(true);
-
-        _backToConfigMenuButton = new UIButton(new Vector2f(128f, 32f), UIButton.eButtonType.NORMAL);
-        _backToConfigMenuButton.getLabel().setText("Back");
-        _backToConfigMenuButton.setVisible(true);
-
-        ForwardButton = new UIButton(new Vector2f(64f, 32f), UIButton.eButtonType.NORMAL);
-        ForwardButton.getLabel().setText(keyToStrShort(InputConfig.getInstance().getKeyForward()));
-		ForwardButton.addClickListener(editButtonClick);
-        ForwardButton.setVisible(true);
-        BackwardButton = new UIButton(new Vector2f(64f, 32f), UIButton.eButtonType.NORMAL);
-        BackwardButton.getLabel().setText(keyToStrShort(InputConfig.getInstance().getKeyBackward()));
-        BackwardButton.addClickListener(editButtonClick);
-        BackwardButton.setVisible(true);
-        RightButton = new UIButton(new Vector2f(64f, 32f), UIButton.eButtonType.NORMAL);
-        RightButton.getLabel().setText(keyToStrShort(InputConfig.getInstance().getKeyRight()));
-        RightButton.addClickListener(editButtonClick);
-        RightButton.setVisible(true);
-        LeftButton = new UIButton(new Vector2f(64f, 32f), UIButton.eButtonType.NORMAL);
-        LeftButton.getLabel().setText(keyToStrShort(InputConfig.getInstance().getKeyLeft()));
-        LeftButton.addClickListener(editButtonClick);
-        LeftButton.setVisible(true);
-        //JumpbehaviourButton = new UIButton(new Vector2f(64f, 32f), UIButton.eButtonType.NORMAL);
-        //JumpbehaviourButton.getLabel().setText(keyToStrShort(InputConfig.getInstance().getKeyJumpbehaviour()));
-        //JumpbehaviourButton.addClickListener(editButtonClick);
-        //JumpbehaviourButton.setVisible(true);
-        AttackButton = new UIButton(new Vector2f(64f, 32f), UIButton.eButtonType.NORMAL);
-        AttackButton.getLabel().setText(keyToStrShort(InputConfig.getInstance().getKeyAttack()));
-        AttackButton.addClickListener(editButtonClick);
-        AttackButton.setVisible(true);
-        ConsoleButton = new UIButton(new Vector2f(64f, 32f), UIButton.eButtonType.NORMAL);
-        ConsoleButton.getLabel().setText(keyToStrShort(InputConfig.getInstance().getKeyConsole()));
-        ConsoleButton.addClickListener(editButtonClick);
-        ConsoleButton.setVisible(true);
-        CrouchButton = new UIButton(new Vector2f(64f, 32f), UIButton.eButtonType.NORMAL);
-        CrouchButton.getLabel().setText(keyToStrShort(InputConfig.getInstance().getKeyCrouch()));
-        CrouchButton.addClickListener(editButtonClick);
-        CrouchButton.setVisible(true);
-        ActivateButton = new UIButton(new Vector2f(64f, 32f), UIButton.eButtonType.NORMAL);    // (frob)
-        ActivateButton.getLabel().setText(keyToStrShort(InputConfig.getInstance().getKeyFrob()));
-        ActivateButton.addClickListener(editButtonClick);
-        ActivateButton.setVisible(true);
-        HideguiButton = new UIButton(new Vector2f(64f, 32f), UIButton.eButtonType.NORMAL);
-        HideguiButton.getLabel().setText(keyToStrShort(InputConfig.getInstance().getKeyHidegui()));
-        HideguiButton.addClickListener(editButtonClick);
-        HideguiButton.setVisible(true);
-        InventoryButton = new UIButton(new Vector2f(64f, 32f), UIButton.eButtonType.NORMAL);
-        InventoryButton.getLabel().setText(keyToStrShort(InputConfig.getInstance().getKeyInventory()));
-        InventoryButton.addClickListener(editButtonClick);
-        InventoryButton.setVisible(true);
-        JumpButton = new UIButton(new Vector2f(64f, 32f), UIButton.eButtonType.NORMAL);
-        JumpButton.getLabel().setText(keyToStrShort(InputConfig.getInstance().getKeyJump()));
-        JumpButton.addClickListener(editButtonClick);
-        JumpButton.setVisible(true);
-        MinionmodeButton = new UIButton(new Vector2f(64f, 32f), UIButton.eButtonType.NORMAL);
-        MinionmodeButton.getLabel().setText(keyToStrShort(InputConfig.getInstance().getKeyMinionmode()));
-        MinionmodeButton.addClickListener(editButtonClick);
-        MinionmodeButton.setVisible(true);
-        PauseButton = new UIButton(new Vector2f(64f, 32f), UIButton.eButtonType.NORMAL);
-        PauseButton.getLabel().setText(keyToStrShort(InputConfig.getInstance().getKeyPause()));
-        PauseButton.addClickListener(editButtonClick);
-        PauseButton.setVisible(true);
-        RunButton = new UIButton(new Vector2f(64f, 32f), UIButton.eButtonType.NORMAL);
-        RunButton.getLabel().setText(keyToStrShort(InputConfig.getInstance().getKeyRun()));
-        RunButton.addClickListener(editButtonClick);
-        RunButton.setVisible(true);
-        ToolnextButton = new UIButton(new Vector2f(64f, 32f), UIButton.eButtonType.NORMAL);
-        ToolnextButton.getLabel().setText(keyToStrShort(InputConfig.getInstance().getKeyToolnext()));
-        ToolnextButton.addClickListener(editButtonClick);
-        ToolnextButton.setVisible(true);
-        ToolprevButton = new UIButton(new Vector2f(64f, 32f), UIButton.eButtonType.NORMAL);
-        ToolprevButton.getLabel().setText(keyToStrShort(InputConfig.getInstance().getKeyToolprev()));
-        ToolprevButton.addClickListener(editButtonClick);
-        ToolprevButton.setVisible(true);
-        Toolslot1Button = new UIButton(new Vector2f(64f, 32f), UIButton.eButtonType.NORMAL);
-        Toolslot1Button.getLabel().setText(keyToStrShort(InputConfig.getInstance().getKeyToolslot1()));
-        Toolslot1Button.addClickListener(editButtonClick);
-        Toolslot1Button.setVisible(true);
-        Toolslot2Button = new UIButton(new Vector2f(64f, 32f), UIButton.eButtonType.NORMAL);
-        Toolslot2Button.getLabel().setText(keyToStrShort(InputConfig.getInstance().getKeyToolslot2()));
-        Toolslot2Button.addClickListener(editButtonClick);
-        Toolslot2Button.setVisible(true);
-        Toolslot3Button = new UIButton(new Vector2f(64f, 32f), UIButton.eButtonType.NORMAL);
-        Toolslot3Button.getLabel().setText(keyToStrShort(InputConfig.getInstance().getKeyToolslot3()));
-        Toolslot3Button.addClickListener(editButtonClick);
-        Toolslot3Button.setVisible(true);
-        Toolslot4Button = new UIButton(new Vector2f(64f, 32f), UIButton.eButtonType.NORMAL);
-        Toolslot4Button.getLabel().setText(keyToStrShort(InputConfig.getInstance().getKeyToolslot4()));
-        Toolslot4Button.addClickListener(editButtonClick);
-        Toolslot4Button.setVisible(true);
-        Toolslot5Button = new UIButton(new Vector2f(64f, 32f), UIButton.eButtonType.NORMAL);
-        Toolslot5Button.getLabel().setText(keyToStrShort(InputConfig.getInstance().getKeyToolslot5()));
-        Toolslot5Button.addClickListener(editButtonClick);
-        Toolslot5Button.setVisible(true);
-        Toolslot6Button = new UIButton(new Vector2f(64f, 32f), UIButton.eButtonType.NORMAL);
-        Toolslot6Button.getLabel().setText(keyToStrShort(InputConfig.getInstance().getKeyToolslot6()));
-        Toolslot6Button.addClickListener(editButtonClick);
-        Toolslot6Button.setVisible(true);
-        Toolslot7Button = new UIButton(new Vector2f(64f, 32f), UIButton.eButtonType.NORMAL);
-        Toolslot7Button.getLabel().setText(keyToStrShort(InputConfig.getInstance().getKeyToolslot7()));
-        Toolslot7Button.addClickListener(editButtonClick);
-        Toolslot7Button.setVisible(true);
-        Toolslot8Button = new UIButton(new Vector2f(64f, 32f), UIButton.eButtonType.NORMAL);
-        Toolslot8Button.getLabel().setText(keyToStrShort(InputConfig.getInstance().getKeyToolslot8()));
-        Toolslot8Button.addClickListener(editButtonClick);
-        Toolslot8Button.setVisible(true);
-        Toolslot9Button = new UIButton(new Vector2f(64f, 32f), UIButton.eButtonType.NORMAL);
-        Toolslot9Button.getLabel().setText(keyToStrShort(InputConfig.getInstance().getKeyToolslot9()));
-        Toolslot9Button.addClickListener(editButtonClick);
-        Toolslot9Button.setVisible(true);
-        UsehelditemButton = new UIButton(new Vector2f(64f, 32f), UIButton.eButtonType.NORMAL);
-        UsehelditemButton.getLabel().setText(keyToStrShort(InputConfig.getInstance().getKeyUsehelditem()));
-        UsehelditemButton.addClickListener(editButtonClick);
-        UsehelditemButton.setVisible(true);
-        MouseSensitivity = new UISlider(new Vector2f(256f, 32f), 20, 150);
-        MouseSensitivity.setVisible(true);
-        MouseSensitivity.addChangedListener(new ChangedListener() {
-			@Override
-			public void changed(UIDisplayElement element) {
-				UISlider slider = (UISlider) element;
-				slider.setText("Mouse Sensitivity: " + String.valueOf(slider.getValue()));
-				Config.getInstance().setMouseSens((float)slider.getValue() / 1000f);
-			}
-		});
-        MouseSensitivity.setValue((int) (Config.getInstance().getMouseSens() * 1000));
-        defaultButton = new UIButton(new Vector2f(128f, 32f), UIButton.eButtonType.NORMAL);
-        defaultButton.getLabel().setText("Default");
-        defaultButton.setVisible(true);
-        defaultButton.addClickListener(new ClickListener() {	
-			@Override
-			public void click(UIDisplayElement element, int button) {
-				InputConfig.getInstance().loadDefaultConfig();
-				Config.getInstance().setMouseSens(0.075f);
-				
-		        ForwardButton.getLabel().setText(keyToStrShort(InputConfig.getInstance().getKeyForward()));
-		        BackwardButton.getLabel().setText(keyToStrShort(InputConfig.getInstance().getKeyBackward()));
-		        RightButton.getLabel().setText(keyToStrShort(InputConfig.getInstance().getKeyRight()));
-		        LeftButton.getLabel().setText(keyToStrShort(InputConfig.getInstance().getKeyLeft()));
-		        //JumpbehaviourButton.getLabel().setText(keyToStrShort(InputConfig.getInstance().getKeyJumpbehaviour()));
-		        AttackButton.getLabel().setText(keyToStrShort(InputConfig.getInstance().getKeyAttack()));
-		        ConsoleButton.getLabel().setText(keyToStrShort(InputConfig.getInstance().getKeyConsole()));
-		        CrouchButton.getLabel().setText(keyToStrShort(InputConfig.getInstance().getKeyCrouch()));
-		        ActivateButton.getLabel().setText(keyToStrShort(InputConfig.getInstance().getKeyFrob()));
-		        HideguiButton.getLabel().setText(keyToStrShort(InputConfig.getInstance().getKeyHidegui()));
-		        InventoryButton.getLabel().setText(keyToStrShort(InputConfig.getInstance().getKeyInventory()));
-		        JumpButton.getLabel().setText(keyToStrShort(InputConfig.getInstance().getKeyJump()));
-		        MinionmodeButton.getLabel().setText(keyToStrShort(InputConfig.getInstance().getKeyMinionmode()));
-		        PauseButton.getLabel().setText(keyToStrShort(InputConfig.getInstance().getKeyPause()));
-		        RunButton.getLabel().setText(keyToStrShort(InputConfig.getInstance().getKeyRun()));
-		        ToolnextButton.getLabel().setText(keyToStrShort(InputConfig.getInstance().getKeyToolnext()));
-		        ToolprevButton.getLabel().setText(keyToStrShort(InputConfig.getInstance().getKeyToolprev()));
-		        Toolslot1Button.getLabel().setText(keyToStrShort(InputConfig.getInstance().getKeyToolslot1()));
-		        Toolslot2Button.getLabel().setText(keyToStrShort(InputConfig.getInstance().getKeyToolslot2()));
-		        Toolslot3Button.getLabel().setText(keyToStrShort(InputConfig.getInstance().getKeyToolslot3()));
-		        Toolslot4Button.getLabel().setText(keyToStrShort(InputConfig.getInstance().getKeyToolslot4()));
-		        Toolslot5Button.getLabel().setText(keyToStrShort(InputConfig.getInstance().getKeyToolslot5()));
-		        Toolslot6Button.getLabel().setText(keyToStrShort(InputConfig.getInstance().getKeyToolslot6()));
-		        Toolslot7Button.getLabel().setText(keyToStrShort(InputConfig.getInstance().getKeyToolslot7()));
-		        Toolslot8Button.getLabel().setText(keyToStrShort(InputConfig.getInstance().getKeyToolslot8()));
-		        Toolslot9Button.getLabel().setText(keyToStrShort(InputConfig.getInstance().getKeyToolslot9()));
-		        UsehelditemButton.getLabel().setText(keyToStrShort(InputConfig.getInstance().getKeyUsehelditem()));
-		        MouseSensitivity.setValue((int) (Config.getInstance().getMouseSens() * 1000));
-			}
-		});
-
-        ForwardButtontext = new UIText("Forward");
-        BackwardButtontext = new UIText("Backward");
-        RightButtontext = new UIText("Right");
-        LeftButtontext = new UIText("Left");
-
-        UsehelditemButtontext = new UIText("Use Item");
-        AttackButtontext = new UIText("Attack");
-        ToolnextButtontext = new UIText("Next Item");
-        ToolprevButtontext = new UIText("Previous Item");
-
-        ActivateButtontext = new UIText("Activate");   // (frob)
-        JumpButtontext = new UIText("Jump");
-        RunButtontext = new UIText("Run");
-        CrouchButtontext = new UIText("Crouch");
-        InventoryButtontext = new UIText("Inventory");
-        PauseButtontext = new UIText("Pause");
-        HideguiButtontext = new UIText("Hide HUD");
-        MinionmodeButtontext = new UIText("Minion mode");
-        //JumpbehaviourButtontext = new UIText("Jump behaviour");
-        ConsoleButtontext = new UIText("Console");
-
-        Toolslot1Buttontext = new UIText("Hotkey 1");
-        Toolslot2Buttontext = new UIText("Hotkey 2");
-        Toolslot3Buttontext = new UIText("Hotkey 3");
-        Toolslot4Buttontext = new UIText("Hotkey 4");
-        Toolslot5Buttontext = new UIText("Hotkey 5");
-        Toolslot6Buttontext = new UIText("Hotkey 6");
-        Toolslot7Buttontext = new UIText("Hotkey 7");
-        Toolslot8Buttontext = new UIText("Hotkey 8");
-        Toolslot9Buttontext = new UIText("Hotkey 9");
-
-        ForwardButtontext.setVisible(true);
-        BackwardButtontext.setVisible(true);
-        RightButtontext.setVisible(true);
-        LeftButtontext.setVisible(true);
-        //JumpbehaviourButtontext.setVisible(true);
-        AttackButtontext.setVisible(true);
-        ConsoleButtontext.setVisible(true);
-        CrouchButtontext.setVisible(true);
-        ActivateButtontext.setVisible(true);   // (frob)
-        HideguiButtontext.setVisible(true);
-        InventoryButtontext.setVisible(true);
-        JumpButtontext.setVisible(true);
-        MinionmodeButtontext.setVisible(true);
-        PauseButtontext.setVisible(true);
-        RunButtontext.setVisible(true);
-        ToolnextButtontext.setVisible(true);
-        ToolprevButtontext.setVisible(true);
-        Toolslot1Buttontext.setVisible(true);
-        Toolslot2Buttontext.setVisible(true);
-        Toolslot3Buttontext.setVisible(true);
-        Toolslot4Buttontext.setVisible(true);
-        Toolslot5Buttontext.setVisible(true);
-        Toolslot6Buttontext.setVisible(true);
-        Toolslot7Buttontext.setVisible(true);
-        Toolslot8Buttontext.setVisible(true);
-        Toolslot9Buttontext.setVisible(true);
-        UsehelditemButtontext.setVisible(true);
-
-        addDisplayElement(overlay);
-        addDisplayElement(title);
-        addDisplayElement(subtitle);
-
-        addDisplayElement(ForwardButtontext);
-        addDisplayElement(BackwardButtontext);
-        //addDisplayElement(JumpbehaviourButtontext);
-        addDisplayElement(AttackButtontext);
-        addDisplayElement(ConsoleButtontext);
-        addDisplayElement(CrouchButtontext);
-        addDisplayElement(ActivateButtontext);   // (frob)
-        addDisplayElement(HideguiButtontext);
-        addDisplayElement(InventoryButtontext);
-        addDisplayElement(JumpButtontext);
-        addDisplayElement(LeftButtontext);
-        addDisplayElement(MinionmodeButtontext);
-        addDisplayElement(PauseButtontext);
-        addDisplayElement(RightButtontext);
-        addDisplayElement(RunButtontext);
-        addDisplayElement(ToolnextButtontext);
-        addDisplayElement(ToolprevButtontext);
-        addDisplayElement(Toolslot1Buttontext);
-        addDisplayElement(Toolslot2Buttontext);
-        addDisplayElement(Toolslot3Buttontext);
-        addDisplayElement(Toolslot4Buttontext);
-        addDisplayElement(Toolslot5Buttontext);
-        addDisplayElement(Toolslot6Buttontext);
-        addDisplayElement(Toolslot7Buttontext);
-        addDisplayElement(Toolslot8Buttontext);
-        addDisplayElement(Toolslot9Buttontext);
-        addDisplayElement(UsehelditemButtontext);
-
-        addDisplayElement(_backToConfigMenuButton, "backToConfigMenuButton");
-        addDisplayElement(ForwardButton, "ForwardButton");
-        addDisplayElement(BackwardButton, "BackwardButton");
-        addDisplayElement(RightButton, "RightButton");
-        addDisplayElement(LeftButton, "LeftButton");
-        //addDisplayElement(JumpbehaviourButton, "JumpbehaviourButton");
-        addDisplayElement(AttackButton, "AttackButton");
-        addDisplayElement(ConsoleButton, "ConsoleButton");
-        addDisplayElement(CrouchButton, "CrouchButton");
-        addDisplayElement(ActivateButton, "ActivateButton");    // (frob)
-        addDisplayElement(HideguiButton, "HideguiButton");
-        addDisplayElement(InventoryButton, "InventoryButton");
-        addDisplayElement(JumpButton, "JumpButton");
-        addDisplayElement(MinionmodeButton, "MinionmodeButton");
-        addDisplayElement(PauseButton, "PauzeButton");
-        addDisplayElement(RunButton, "RunButton");
-        addDisplayElement(ToolnextButton, "ToolnextButton");
-        addDisplayElement(ToolprevButton, "ToolprevButton");
-        addDisplayElement(Toolslot1Button, "Toolslot1Button");
-        addDisplayElement(Toolslot2Button, "Toolslot2Button");
-        addDisplayElement(Toolslot3Button, "Toolslot3Button");
-        addDisplayElement(Toolslot4Button, "Toolslot4Button");
-        addDisplayElement(Toolslot5Button, "Toolslot5Button");
-        addDisplayElement(Toolslot6Button, "Toolslot6Button");
-        addDisplayElement(Toolslot7Button, "Toolslot7Button");
-        addDisplayElement(Toolslot8Button, "Toolslot8Button");
-        addDisplayElement(Toolslot9Button, "Toolslot9Button");
-        addDisplayElement(UsehelditemButton, "UsehelditemButton");
-        addDisplayElement(MouseSensitivity, "MouseSensitivity");
-        addDisplayElement(defaultButton, "defaultButton");
-        
-        layout();
-    }
-    
-    @Override
-    public void processKeyboardInput(int key) {
-    	if (editButton != null) {
-    		changeButton(editButton, key);
-    		editButton = null;
-    	}
-    	
-    	super.processKeyboardInput(key);
-    }
-
-	@Override
-    public void processMouseInput(int button, boolean state, int wheelMoved) {
-    	if (editButton != null) {
-    		int key = -1;
-    		if (button == 0)
-    			key = 256;
-    		else if (button == 1)
-    			key = 257;
-    		else if (button == 2)
-    			key = 258;
-    		else if (wheelMoved > 0)
-    			key = 259;
-    		else if (wheelMoved < 0)
-    			key = 260;
-    		
-    		if (key != -1) {
-    			changeButton(editButton, key);
-	    		editButton = null;
-    		}
-    	}
-    	
-    	super.processMouseInput(button, state, wheelMoved);
-    }
-	
-    private void changeButton(UIButton button, int key) {
-		if (button == ForwardButton)
-			InputConfig.getInstance().setKeyForward(key);
-		else if (button == BackwardButton)
-			InputConfig.getInstance().setKeyBackward(key);
-		else if (button == RightButton)
-			InputConfig.getInstance().setKeyRight(key);
-		else if (button == LeftButton)
-			InputConfig.getInstance().setKeyLeft(key);
-		//else if (button == JumpbehaviourButton)
-		//	InputConfig.getInstance().setKeyJumpbehaviour(key);
-		else if (button == AttackButton)
-			InputConfig.getInstance().setKeyAttack(key);
-		else if (button == ConsoleButton)
-			InputConfig.getInstance().setKeyConsole(key);
-		else if (button == CrouchButton)
-			InputConfig.getInstance().setKeyCrouch(key);
-		else if (button == ActivateButton)
-			InputConfig.getInstance().setKeyForward(key);
-		else if (button == HideguiButton)
-			InputConfig.getInstance().setKeyHidegui(key);
-		else if (button == InventoryButton)
-			InputConfig.getInstance().setKeyInventory(key);
-		else if (button == JumpButton)
-			InputConfig.getInstance().setKeyJump(key);
-		else if (button == MinionmodeButton)
-			InputConfig.getInstance().setKeyMinionmode(key);
-		else if (button == PauseButton)
-			InputConfig.getInstance().setKeyPause(key);
-		else if (button == RunButton)
-			InputConfig.getInstance().setKeyRun(key);
-		else if (button == ToolnextButton)
-			InputConfig.getInstance().setKeyToolnext(key);
-		else if (button == ToolprevButton)
-			InputConfig.getInstance().setKeyToolprev(key);
-		else if (button == Toolslot1Button)
-			InputConfig.getInstance().setKeyToolslot1(key);
-		else if (button == Toolslot2Button)
-			InputConfig.getInstance().setKeyToolslot2(key);
-		else if (button == Toolslot3Button)
-			InputConfig.getInstance().setKeyToolslot3(key);
-		else if (button == Toolslot4Button)
-			InputConfig.getInstance().setKeyToolslot4(key);
-		else if (button == Toolslot5Button)
-			InputConfig.getInstance().setKeyToolslot5(key);
-		else if (button == Toolslot6Button)
-			InputConfig.getInstance().setKeyToolslot6(key);
-		else if (button == Toolslot7Button)
-			InputConfig.getInstance().setKeyToolslot7(key);
-		else if (button == Toolslot8Button)
-			InputConfig.getInstance().setKeyToolslot8(key);
-		else if (button == Toolslot9Button)
-			InputConfig.getInstance().setKeyToolslot9(key);
-		else if (button == UsehelditemButton)
-			InputConfig.getInstance().setKeyUsehelditem(key);
-		else {
-			editButton.getLabel().setText(editButtonCurrent);
-			return;
-		}
-		
-		editButton.getLabel().setText(keyToStrShort(key));
-	}
-
-    @Override
-    public void layout() {
-        super.layout();
-
-        if (subtitle != null) {
-	        float center = Display.getWidth() / 2;
-	        float rowWidth = 110;
-	        float marginTextTop = 7;
-	        
-	        subtitle.centerHorizontally();
-	        subtitle.getPosition().y = 130f;
-	
-	        //row 1	        
-	        ForwardButtontext.getPosition().x = center - 4 * rowWidth;
-	        ForwardButtontext.getPosition().y = 200f + marginTextTop;
-	        ForwardButton.getPosition().x = center - 3 * rowWidth;
-	        ForwardButton.getPosition().y = 200f;
-	
-	        BackwardButtontext.getPosition().x = center - 4 * rowWidth;
-	        BackwardButtontext.getPosition().y = 200f + 40f + marginTextTop;
-	        BackwardButton.getPosition().x = center - 3 * rowWidth;
-	        BackwardButton.getPosition().y = 200f + 40f;
-	
-	        LeftButtontext.getPosition().x = center - 4 * rowWidth;
-	        LeftButtontext.getPosition().y = 200f + 2 * 40f + marginTextTop;
-	        LeftButton.getPosition().x = center - 3 * rowWidth;
-	        LeftButton.getPosition().y = 200f + 2 * 40f;
-	
-	        RightButtontext.getPosition().x = center - 4 * rowWidth;
-	        RightButtontext.getPosition().y = 200f + 3 * 40f + marginTextTop;
-	        RightButton.getPosition().x = center - 3 * rowWidth;
-	        RightButton.getPosition().y = 200f + 3 * 40f;
-	
-	
-	        AttackButtontext.getPosition().x = center - 4 * rowWidth;
-	        AttackButtontext.getPosition().y = 200f + 5 * 40f + marginTextTop;
-	        AttackButton.getPosition().x = center - 3 * rowWidth;
-	        AttackButton.getPosition().y = 200f + 5 * 40f;
-	
-	        UsehelditemButtontext.getPosition().x = center - 4 * rowWidth;
-	        UsehelditemButtontext.getPosition().y = 200f + 6 * 40f + marginTextTop;
-	        UsehelditemButton.getPosition().x = center - 3 * rowWidth;
-	        UsehelditemButton.getPosition().y = 200f + 6 * 40f;
-	
-	        ToolnextButtontext.getPosition().x = center - 4 * rowWidth;
-	        ToolnextButtontext.getPosition().y = 200f + 7 * 40f + marginTextTop;
-	        ToolnextButton.getPosition().x = center - 3 * rowWidth;
-	        ToolnextButton.getPosition().y = 200f + 7 * 40f;
-	
-	        ToolprevButtontext.getPosition().x = center - 4 * rowWidth;
-	        ToolprevButtontext.getPosition().y = 200f + 8 * 40f + marginTextTop;
-	        ToolprevButton.getPosition().x = center - 3 * rowWidth;
-	        ToolprevButton.getPosition().y = 200f + 8 * 40f;
-	
-	        //row 2
-	        ActivateButtontext.getPosition().x = center - 2 * rowWidth;   // (frob)
-	        ActivateButtontext.getPosition().y = 200f + marginTextTop;   // (frob)
-	        ActivateButton.getPosition().x = center - rowWidth;    // (frob)
-	        ActivateButton.getPosition().y = 200f;    // (frob)
-	
-	        InventoryButtontext.getPosition().x = center - 2 * rowWidth;
-	        InventoryButtontext.getPosition().y = 200f + 40f + marginTextTop;
-	        InventoryButton.getPosition().x = center - rowWidth;
-	        InventoryButton.getPosition().y = 200f + 40f;
-	
-	        JumpButtontext.getPosition().x = center - 2 * rowWidth;
-	        JumpButtontext.getPosition().y = 200f + 3 * 40f + marginTextTop;
-	        JumpButton.getPosition().x = center - rowWidth;
-	        JumpButton.getPosition().y = 200f + 3 * 40f;
-	
-	        RunButtontext.getPosition().x = center - 2 * rowWidth;
-	        RunButtontext.getPosition().y = 200f + 4 * 40f + marginTextTop;
-	        RunButton.getPosition().x = center - rowWidth;
-	        RunButton.getPosition().y = 200f + 4 * 40f;
-	
-	        CrouchButtontext.getPosition().x = center - 2 * rowWidth;
-	        CrouchButtontext.getPosition().y = 200f + 5 * 40f + marginTextTop;
-	        CrouchButton.getPosition().x = center - rowWidth;
-	        CrouchButton.getPosition().y = 200f + 5 * 40f;
-	
-	        PauseButtontext.getPosition().x = center - 2 * rowWidth;
-	        PauseButtontext.getPosition().y = 200f + 7 * 40f + marginTextTop;
-	        PauseButton.getPosition().x = center - rowWidth;
-	        PauseButton.getPosition().y = 200f + 7 * 40f;
-	
-	        ConsoleButtontext.getPosition().x = center - 2 * rowWidth;
-	        ConsoleButtontext.getPosition().y = 200f + 8 * 40f + marginTextTop;
-	        ConsoleButton.getPosition().x = center - rowWidth;
-	        ConsoleButton.getPosition().y = 200f + 8 * 40f;
-	        
-	        //row 3
-	        HideguiButtontext.getPosition().x = center;
-	        HideguiButtontext.getPosition().y = 200f + marginTextTop;
-	        HideguiButton.getPosition().x = center + rowWidth;
-	        HideguiButton.getPosition().y = 200f;
-	
-	        //JumpbehaviourButtontext.getPosition().x = center;
-	        //JumpbehaviourButtontext.getPosition().y = 200f + 40f + marginTextTop;
-	        //JumpbehaviourButton.getPosition().x = center + rowWidth;
-	        //JumpbehaviourButton.getPosition().y = 200f + 40f;
-	
-	        MinionmodeButtontext.getPosition().x = center;
-	        MinionmodeButtontext.getPosition().y = 200f + 40f + marginTextTop;
-	        MinionmodeButton.getPosition().x = center + rowWidth;
-	        MinionmodeButton.getPosition().y = 200f + 40f;
-	        
-	        //row 4
-	        Toolslot1Buttontext.getPosition().x = center + 2 * rowWidth;
-	        Toolslot1Buttontext.getPosition().y = 200f + marginTextTop;
-	        Toolslot1Button.getPosition().x = center + 3 * rowWidth;
-	        Toolslot1Button.getPosition().y = 200f;
-	        
-	        Toolslot2Buttontext.getPosition().x = center + 2 * rowWidth;
-	        Toolslot2Buttontext.getPosition().y = 200f + 40f + marginTextTop;
-	        Toolslot2Button.getPosition().x = center + 3 * rowWidth;
-	        Toolslot2Button.getPosition().y = 200f + 40f;
-	        
-	        Toolslot3Buttontext.getPosition().x = center + 2 * rowWidth;
-	        Toolslot3Buttontext.getPosition().y = 200f + 2 * 40f + marginTextTop;
-	        Toolslot3Button.getPosition().x = center + 3 * rowWidth;
-	        Toolslot3Button.getPosition().y = 200f + 2 * 40f;
-	        
-	        Toolslot4Buttontext.getPosition().x = center + 2 * rowWidth;
-	        Toolslot4Buttontext.getPosition().y = 200f + 3 * 40f + marginTextTop;
-	        Toolslot4Button.getPosition().x = center + 3 * rowWidth;
-	        Toolslot4Button.getPosition().y = 200f + 3 * 40f;
-	        
-	        Toolslot5Buttontext.getPosition().x = center + 2 * rowWidth;
-	        Toolslot5Buttontext.getPosition().y = 200f + 4 * 40f + marginTextTop;
-	        Toolslot5Button.getPosition().x = center + 3 * rowWidth;
-	        Toolslot5Button.getPosition().y = 200f + 4 * 40f;
-	        
-	        Toolslot6Buttontext.getPosition().x = center + 2 * rowWidth;
-	        Toolslot6Buttontext.getPosition().y = 200f + 5 * 40f + marginTextTop;
-	        Toolslot6Button.getPosition().x = center + 3 * rowWidth;
-	        Toolslot6Button.getPosition().y = 200f + 5 * 40f;
-	        
-	        Toolslot7Buttontext.getPosition().x = center + 2 * rowWidth;
-	        Toolslot7Buttontext.getPosition().y = 200f + 6 * 40f + marginTextTop;
-	        Toolslot7Button.getPosition().x = center + 3 * rowWidth;
-	        Toolslot7Button.getPosition().y = 200f + 6 * 40f;
-	        
-	        Toolslot8Buttontext.getPosition().x = center + 2 * rowWidth;
-	        Toolslot8Buttontext.getPosition().y = 200f + 7 * 40f + marginTextTop;
-	        Toolslot8Button.getPosition().x = center + 3 * rowWidth;
-	        Toolslot8Button.getPosition().y = 200f + 7 * 40f;
-	        
-	        Toolslot9Buttontext.getPosition().x = center + 2 * rowWidth;
-	        Toolslot9Buttontext.getPosition().y = 200f + 8 * 40f + marginTextTop;
-	        Toolslot9Button.getPosition().x = center + 3 * rowWidth;
-	        Toolslot9Button.getPosition().y = 200f + 8 * 40f;
-	
-	        MouseSensitivity.getPosition().x = center - 4 * rowWidth;
-	        MouseSensitivity.getPosition().y = 300f + 7 * 40f;
-	        
-	        defaultButton.getPosition().x = center + 2 * rowWidth - 100;
-	        defaultButton.getPosition().y =  300f + 7 * 40f;
-	        
-	        _backToConfigMenuButton.getPosition().x = center + 3 * rowWidth - 64;
-	        _backToConfigMenuButton.getPosition().y = 300f + 7 * 40f;
-	
-	        title.centerHorizontally();
-	        title.getPosition().y = 28f;
-        }
-    }
-    
-    
-    private String keyToStrShort(int key) {
-    	if (key < 256) {
-    		//replace the names of the buttons which are to long with shorter names here.. i am just to lazy :D
-            return Keyboard.getKeyName(key);
-        } else {
-            if (key == 256) {
-                return "ML";
-            } else if (key == 257) {
-                return "MR";
-            } else if (key == 258) {
-                return "MM";
-            } else if (key == 259) {
-                return "UP";
-            } else if (key == 260) {
-                return "DOWN";
-            } else {
-                return "MOVE";
-            }
-        }
-    }
-}
->>>>>>> 762216fc
+}