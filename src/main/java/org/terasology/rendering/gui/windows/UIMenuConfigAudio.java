<<<<<<< HEAD
/*
 * Copyright 2012 Benjamin Glatzel <benjamin.glatzel@me.com>
 *
 * Licensed under the Apache License, Version 2.0 (the "License");
 * you may not use this file except in compliance with the License.
 * You may obtain a copy of the License at
 *
 *      http://www.apache.org/licenses/LICENSE-2.0
 *
 * Unless required by applicable law or agreed to in writing, software
 * distributed under the License is distributed on an "AS IS" BASIS,
 * WITHOUT WARRANTIES OR CONDITIONS OF ANY KIND, either express or implied.
 * See the License for the specific language governing permissions and
 * limitations under the License.
 */
package org.terasology.rendering.gui.windows;

import org.lwjgl.input.Keyboard;
import org.terasology.asset.AssetManager;
import org.terasology.logic.manager.Config;
import org.terasology.logic.manager.GUIManager;
import org.terasology.rendering.gui.components.UIButton;
import org.terasology.rendering.gui.components.UIImageOverlay;
import org.terasology.rendering.gui.components.UISlider;
import org.terasology.rendering.gui.components.UIText;
import org.terasology.rendering.gui.framework.UIDisplayElement;
import org.terasology.rendering.gui.framework.UIDisplayWindow;
import org.terasology.rendering.gui.framework.UIGraphicsElement;
import org.terasology.rendering.gui.framework.events.ChangedListener;
import org.terasology.rendering.gui.framework.events.ClickListener;

import javax.vecmath.Vector2f;

/**
 * @author Overdhose
 * @author Marcel Lehwald <marcel.lehwald@googlemail.com>
 *         Date: 29/07/12
 */
public class UIMenuConfigAudio extends UIDisplayWindow {

    final UIImageOverlay _overlay;
    final UIGraphicsElement _title;
    final UIText _version;
    
    private final UISlider _soundOptionSlider;
    private final UISlider _musicOptionSlider;
    private final UIButton _backToConfigMenuButton;

    public UIMenuConfigAudio() {
        setModal(true);
        setCloseBinds(new String[] {});
        setCloseKeys(new int[] {Keyboard.KEY_ESCAPE});
        maximize();

        _title = new UIGraphicsElement(AssetManager.loadTexture("engine:terasology"));
        _title.setVisible(true);
        _title.setSize(new Vector2f(512f, 128f));

        _version = new UIText("Audio Settings");
        _version.setVisible(true);

        _overlay = new UIImageOverlay(AssetManager.loadTexture("engine:loadingBackground"));
        _overlay.setVisible(true);

        _soundOptionSlider = new UISlider(new Vector2f(256f, 32f), 0, 100);
        _soundOptionSlider.addChangedListener(new ChangedListener() {
            @Override
            public void changed(UIDisplayElement element) {
                UISlider slider = (UISlider)element;
                if (slider.getValue() > 0)
                    slider.setText("Sound Volume: " + String.valueOf(slider.getValue()));
                else
                    slider.setText("Sound Volume: Off");
                
                Config.getInstance().setSoundVolume(slider.getValue());
            }
        });
        _soundOptionSlider.setVisible(true);

        _musicOptionSlider = new UISlider(new Vector2f(256f, 32f), 0, 100);
        _musicOptionSlider.addChangedListener(new ChangedListener() {
            @Override
            public void changed(UIDisplayElement element) {
                UISlider slider = (UISlider)element;
                if (slider.getValue() > 0)
                    slider.setText("Music Volume: " + String.valueOf(slider.getValue()));
                else
                    slider.setText("Music Volume: Off");
                
                Config.getInstance().setMusicVolume(slider.getValue());
            }
        });
        _musicOptionSlider.setVisible(true);

        _backToConfigMenuButton = new UIButton(new Vector2f(256f, 32f), UIButton.eButtonType.NORMAL);
        _backToConfigMenuButton.getLabel().setText("Back");
        _backToConfigMenuButton.setVisible(true);
        _backToConfigMenuButton.addClickListener(new ClickListener() {
            @Override
            public void click(UIDisplayElement element, int button) {
                GUIManager.getInstance().setFocusedWindow(GUIManager.getInstance().getWindowById("menuConfig"));
            }
        });

        addDisplayElement(_overlay);
        addDisplayElement(_title);
        addDisplayElement(_version);

        addDisplayElement(_soundOptionSlider, "soundVolumeSlider");
        addDisplayElement(_musicOptionSlider, "musicVolumeSlider");
        addDisplayElement(_backToConfigMenuButton, "backToConfigMenuButton");
        
        layout();
    }

    @Override
    public void layout() {
        super.layout();
        
        if (_version != null) {
            _version.centerHorizontally();
            _version.getPosition().y = 230f;
    
            _soundOptionSlider.centerHorizontally();
            _soundOptionSlider.getPosition().y = 300f;
    
            _musicOptionSlider.centerHorizontally();
            _musicOptionSlider.getPosition().y = 300f + 40f;
    
            _backToConfigMenuButton.centerHorizontally();
            _backToConfigMenuButton.getPosition().y = 300f + 7 * 40f;
    
            _title.centerHorizontally();
            _title.getPosition().y = 128f;
        }
    }

    public void setup() {
        _soundOptionSlider.setValue(Config.getInstance().getSoundVolume());
        _musicOptionSlider.setValue(Config.getInstance().getMusicVolume());
    }
}
=======
/*
 * Copyright 2012 Benjamin Glatzel <benjamin.glatzel@me.com>
 *
 * Licensed under the Apache License, Version 2.0 (the "License");
 * you may not use this file except in compliance with the License.
 * You may obtain a copy of the License at
 *
 *      http://www.apache.org/licenses/LICENSE-2.0
 *
 * Unless required by applicable law or agreed to in writing, software
 * distributed under the License is distributed on an "AS IS" BASIS,
 * WITHOUT WARRANTIES OR CONDITIONS OF ANY KIND, either express or implied.
 * See the License for the specific language governing permissions and
 * limitations under the License.
 */
package org.terasology.rendering.gui.windows;

import javax.vecmath.Vector2f;

import org.terasology.asset.AssetManager;
import org.terasology.logic.manager.Config;
import org.terasology.rendering.gui.components.UIButton;
import org.terasology.rendering.gui.components.UIImageOverlay;
import org.terasology.rendering.gui.components.UISlider;
import org.terasology.rendering.gui.components.UIText;
import org.terasology.rendering.gui.framework.UIDisplayElement;
import org.terasology.rendering.gui.framework.UIDisplayWindow;
import org.terasology.rendering.gui.framework.UIGraphicsElement;
import org.terasology.rendering.gui.framework.events.ChangedListener;

/**
 * @author Overdhose
 * @author Marcel Lehwald <marcel.lehwald@googlemail.com>
 *         Date: 29/07/12
 */
public class UIMenuConfigAudio extends UIDisplayWindow {

    final UIImageOverlay _overlay;
    final UIGraphicsElement _title;
    final UIText _version;
    
    private final UISlider _soundOptionSlider;
    private final UISlider _musicOptionSlider;
    private final UIButton _backToConfigMenuButton;

    public UIMenuConfigAudio() {
        maximize();

        _title = new UIGraphicsElement(AssetManager.loadTexture("engine:terasology"));
        _title.setVisible(true);
        _title.setSize(new Vector2f(512f, 128f));

        _version = new UIText("Audio Settings");
        _version.setVisible(true);

        _overlay = new UIImageOverlay(AssetManager.loadTexture("engine:loadingBackground"));
        _overlay.setVisible(true);

        _soundOptionSlider = new UISlider(new Vector2f(256f, 32f), 0, 100);
        _soundOptionSlider.addChangedListener(new ChangedListener() {
			@Override
			public void changed(UIDisplayElement element) {
				UISlider slider = (UISlider)element;
				if (slider.getValue() > 0)
					slider.setText("Sound Volume: " + String.valueOf(slider.getValue()));
				else
					slider.setText("Sound Volume: Off");
				
				Config.getInstance().setSoundVolume(slider.getValue());
			}
		});
        _soundOptionSlider.setVisible(true);

        _musicOptionSlider = new UISlider(new Vector2f(256f, 32f), 0, 100);
        _musicOptionSlider.addChangedListener(new ChangedListener() {
			@Override
			public void changed(UIDisplayElement element) {
				UISlider slider = (UISlider)element;
				if (slider.getValue() > 0)
					slider.setText("Music Volume: " + String.valueOf(slider.getValue()));
				else
					slider.setText("Music Volume: Off");
				
				Config.getInstance().setMusicVolume(slider.getValue());
			}
		});
        _musicOptionSlider.setVisible(true);

        _backToConfigMenuButton = new UIButton(new Vector2f(256f, 32f), UIButton.eButtonType.NORMAL);
        _backToConfigMenuButton.getLabel().setText("Back");
        _backToConfigMenuButton.setVisible(true);

        addDisplayElement(_overlay);
        addDisplayElement(_title);
        addDisplayElement(_version);

        addDisplayElement(_soundOptionSlider, "soundVolumeSlider");
        addDisplayElement(_musicOptionSlider, "musicVolumeSlider");
        addDisplayElement(_backToConfigMenuButton, "backToConfigMenuButton");
        
        layout();
    }

    @Override
    public void layout() {
    	super.layout();
    	
    	if (_version != null) {
	        _version.centerHorizontally();
	        _version.getPosition().y = 230f;
	
	        _soundOptionSlider.centerHorizontally();
	        _soundOptionSlider.getPosition().y = 300f;
	
	        _musicOptionSlider.centerHorizontally();
	        _musicOptionSlider.getPosition().y = 300f + 40f;
	
	        _backToConfigMenuButton.centerHorizontally();
	        _backToConfigMenuButton.getPosition().y = 300f + 7 * 40f;
	
	        _title.centerHorizontally();
	        _title.getPosition().y = 128f;
    	}
    }
}
>>>>>>> 762216fc
<|MERGE_RESOLUTION|>--- conflicted
+++ resolved
@@ -1,4 +1,3 @@
-<<<<<<< HEAD
 /*
  * Copyright 2012 Benjamin Glatzel <benjamin.glatzel@me.com>
  *
@@ -140,131 +139,4 @@
         _soundOptionSlider.setValue(Config.getInstance().getSoundVolume());
         _musicOptionSlider.setValue(Config.getInstance().getMusicVolume());
     }
-}
-=======
-/*
- * Copyright 2012 Benjamin Glatzel <benjamin.glatzel@me.com>
- *
- * Licensed under the Apache License, Version 2.0 (the "License");
- * you may not use this file except in compliance with the License.
- * You may obtain a copy of the License at
- *
- *      http://www.apache.org/licenses/LICENSE-2.0
- *
- * Unless required by applicable law or agreed to in writing, software
- * distributed under the License is distributed on an "AS IS" BASIS,
- * WITHOUT WARRANTIES OR CONDITIONS OF ANY KIND, either express or implied.
- * See the License for the specific language governing permissions and
- * limitations under the License.
- */
-package org.terasology.rendering.gui.windows;
-
-import javax.vecmath.Vector2f;
-
-import org.terasology.asset.AssetManager;
-import org.terasology.logic.manager.Config;
-import org.terasology.rendering.gui.components.UIButton;
-import org.terasology.rendering.gui.components.UIImageOverlay;
-import org.terasology.rendering.gui.components.UISlider;
-import org.terasology.rendering.gui.components.UIText;
-import org.terasology.rendering.gui.framework.UIDisplayElement;
-import org.terasology.rendering.gui.framework.UIDisplayWindow;
-import org.terasology.rendering.gui.framework.UIGraphicsElement;
-import org.terasology.rendering.gui.framework.events.ChangedListener;
-
-/**
- * @author Overdhose
- * @author Marcel Lehwald <marcel.lehwald@googlemail.com>
- *         Date: 29/07/12
- */
-public class UIMenuConfigAudio extends UIDisplayWindow {
-
-    final UIImageOverlay _overlay;
-    final UIGraphicsElement _title;
-    final UIText _version;
-    
-    private final UISlider _soundOptionSlider;
-    private final UISlider _musicOptionSlider;
-    private final UIButton _backToConfigMenuButton;
-
-    public UIMenuConfigAudio() {
-        maximize();
-
-        _title = new UIGraphicsElement(AssetManager.loadTexture("engine:terasology"));
-        _title.setVisible(true);
-        _title.setSize(new Vector2f(512f, 128f));
-
-        _version = new UIText("Audio Settings");
-        _version.setVisible(true);
-
-        _overlay = new UIImageOverlay(AssetManager.loadTexture("engine:loadingBackground"));
-        _overlay.setVisible(true);
-
-        _soundOptionSlider = new UISlider(new Vector2f(256f, 32f), 0, 100);
-        _soundOptionSlider.addChangedListener(new ChangedListener() {
-			@Override
-			public void changed(UIDisplayElement element) {
-				UISlider slider = (UISlider)element;
-				if (slider.getValue() > 0)
-					slider.setText("Sound Volume: " + String.valueOf(slider.getValue()));
-				else
-					slider.setText("Sound Volume: Off");
-				
-				Config.getInstance().setSoundVolume(slider.getValue());
-			}
-		});
-        _soundOptionSlider.setVisible(true);
-
-        _musicOptionSlider = new UISlider(new Vector2f(256f, 32f), 0, 100);
-        _musicOptionSlider.addChangedListener(new ChangedListener() {
-			@Override
-			public void changed(UIDisplayElement element) {
-				UISlider slider = (UISlider)element;
-				if (slider.getValue() > 0)
-					slider.setText("Music Volume: " + String.valueOf(slider.getValue()));
-				else
-					slider.setText("Music Volume: Off");
-				
-				Config.getInstance().setMusicVolume(slider.getValue());
-			}
-		});
-        _musicOptionSlider.setVisible(true);
-
-        _backToConfigMenuButton = new UIButton(new Vector2f(256f, 32f), UIButton.eButtonType.NORMAL);
-        _backToConfigMenuButton.getLabel().setText("Back");
-        _backToConfigMenuButton.setVisible(true);
-
-        addDisplayElement(_overlay);
-        addDisplayElement(_title);
-        addDisplayElement(_version);
-
-        addDisplayElement(_soundOptionSlider, "soundVolumeSlider");
-        addDisplayElement(_musicOptionSlider, "musicVolumeSlider");
-        addDisplayElement(_backToConfigMenuButton, "backToConfigMenuButton");
-        
-        layout();
-    }
-
-    @Override
-    public void layout() {
-    	super.layout();
-    	
-    	if (_version != null) {
-	        _version.centerHorizontally();
-	        _version.getPosition().y = 230f;
-	
-	        _soundOptionSlider.centerHorizontally();
-	        _soundOptionSlider.getPosition().y = 300f;
-	
-	        _musicOptionSlider.centerHorizontally();
-	        _musicOptionSlider.getPosition().y = 300f + 40f;
-	
-	        _backToConfigMenuButton.centerHorizontally();
-	        _backToConfigMenuButton.getPosition().y = 300f + 7 * 40f;
-	
-	        _title.centerHorizontally();
-	        _title.getPosition().y = 128f;
-    	}
-    }
-}
->>>>>>> 762216fc
+}