package org.terasology.componentSystem.action;

import org.terasology.components.BookComponent;
import org.terasology.components.BookshelfComponent;
import org.terasology.entitySystem.EntityRef;
import org.terasology.entitySystem.EventHandlerSystem;
import org.terasology.entitySystem.EventPriority;
import org.terasology.entitySystem.ReceiveEvent;
<<<<<<< HEAD
import org.terasology.entitySystem.RegisterComponentSystem;
import org.terasology.events.ActivateEvent;
=======
>>>>>>> 90c746ec
import org.terasology.events.inventory.ReceiveItemEvent;

/**
 *
 */
<<<<<<< HEAD
@RegisterComponentSystem()
public class BookshelfHandler implements EventHandlerSystem{
    public void initialise() {
    }

    @Override
    public void shutdown() {
    }

    @ReceiveEvent(components=BookshelfComponent.class,priority=ReceiveEvent.PRIORITY_HIGH)
=======
public class BookshelfHandler implements EventHandlerSystem {
    @Override
    public void initialise() {
    }

    @ReceiveEvent(components = BookshelfComponent.class, priority = EventPriority.PRIORITY_HIGH)
>>>>>>> 90c746ec
    public void onActivate(ReceiveItemEvent event, EntityRef entity) {
        if (!event.getItem().hasComponent(BookComponent.class)) event.cancel();
    }
}<|MERGE_RESOLUTION|>--- conflicted
+++ resolved
@@ -2,23 +2,15 @@
 
 import org.terasology.components.BookComponent;
 import org.terasology.components.BookshelfComponent;
-import org.terasology.entitySystem.EntityRef;
-import org.terasology.entitySystem.EventHandlerSystem;
-import org.terasology.entitySystem.EventPriority;
-import org.terasology.entitySystem.ReceiveEvent;
-<<<<<<< HEAD
-import org.terasology.entitySystem.RegisterComponentSystem;
-import org.terasology.events.ActivateEvent;
-=======
->>>>>>> 90c746ec
+import org.terasology.entitySystem.*;
 import org.terasology.events.inventory.ReceiveItemEvent;
 
 /**
  *
  */
-<<<<<<< HEAD
 @RegisterComponentSystem()
 public class BookshelfHandler implements EventHandlerSystem{
+    @Override
     public void initialise() {
     }
 
@@ -26,15 +18,7 @@
     public void shutdown() {
     }
 
-    @ReceiveEvent(components=BookshelfComponent.class,priority=ReceiveEvent.PRIORITY_HIGH)
-=======
-public class BookshelfHandler implements EventHandlerSystem {
-    @Override
-    public void initialise() {
-    }
-
     @ReceiveEvent(components = BookshelfComponent.class, priority = EventPriority.PRIORITY_HIGH)
->>>>>>> 90c746ec
     public void onActivate(ReceiveItemEvent event, EntityRef entity) {
         if (!event.getItem().hasComponent(BookComponent.class)) event.cancel();
     }
