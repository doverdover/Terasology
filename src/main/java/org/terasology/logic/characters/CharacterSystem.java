--- conflicted
+++ resolved
@@ -19,28 +19,30 @@
 import org.terasology.components.world.LocationComponent;
 import org.terasology.entityFactory.DroppedBlockFactory;
 import org.terasology.entityFactory.DroppedItemFactory;
-import org.terasology.entitySystem.*;
+import org.terasology.entitySystem.ComponentSystem;
+import org.terasology.entitySystem.EntityManager;
+import org.terasology.entitySystem.EntityRef;
+import org.terasology.entitySystem.In;
+import org.terasology.entitySystem.ReceiveEvent;
+import org.terasology.entitySystem.RegisterSystem;
 import org.terasology.events.ActivateEvent;
-<<<<<<< HEAD
+import org.terasology.game.CoreRegistry;
+import org.terasology.logic.characters.events.AttackRequest;
 import org.terasology.logic.characters.events.DeathEvent;
-import org.terasology.logic.health.DamageEvent;
-=======
-import org.terasology.game.CoreRegistry;
->>>>>>> 41200d0b
-import org.terasology.logic.characters.events.AttackRequest;
 import org.terasology.logic.characters.events.DropItemRequest;
 import org.terasology.logic.characters.events.FrobRequest;
 import org.terasology.logic.characters.events.UseItemRequest;
-<<<<<<< HEAD
+import org.terasology.logic.health.DamageEvent;
 import org.terasology.logic.health.NoHealthEvent;
-=======
-import org.terasology.logic.health.DamageEvent;
 import org.terasology.logic.inventory.InventoryManager;
->>>>>>> 41200d0b
 import org.terasology.logic.inventory.ItemComponent;
 import org.terasology.network.NetworkComponent;
 import org.terasology.network.NetworkSystem;
-import org.terasology.physics.*;
+import org.terasology.physics.BulletPhysics;
+import org.terasology.physics.CollisionGroup;
+import org.terasology.physics.HitResult;
+import org.terasology.physics.ImpulseEvent;
+import org.terasology.physics.StandardCollisionGroup;
 import org.terasology.world.WorldProvider;
 import org.terasology.world.block.Block;
 import org.terasology.world.block.entity.BlockComponent;
@@ -62,6 +64,12 @@
 
     @In
     private NetworkSystem networkSystem;
+
+    @In
+    private EntityManager entityManager;
+
+    @In
+    private InventoryManager inventoryManager;
 
     private CollisionGroup[] filter = {StandardCollisionGroup.DEFAULT, StandardCollisionGroup.WORLD};
 
@@ -171,7 +179,7 @@
         ItemComponent item = selectedItemEntity.getComponent(ItemComponent.class);
 
         //don't perform actual drop on client side
-        if (networkSystem.getMode().isAuthority()){
+        if (networkSystem.getMode().isAuthority()) {
 
             EntityManager entityManager = CoreRegistry.get(EntityManager.class);
 
@@ -192,10 +200,10 @@
             }
 
         }
-        //decrease item stack
-        //XXX note this occurs on both the client and server side
+        // decrease item stack
+        // note this occurs on both the client and server side
         InventoryManager inventoryManager = CoreRegistry.get(InventoryManager.class);
-        int newStackSize = inventoryManager.getStackSize(selectedItemEntity)  -1;
+        int newStackSize = inventoryManager.getStackSize(selectedItemEntity) - 1;
         inventoryManager.setStackSize(selectedItemEntity, event.getInventoryEntity(), newStackSize);
 
     }
