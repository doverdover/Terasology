/*
 * Copyright 2012 Benjamin Glatzel <benjamin.glatzel@me.com>
 *
 * Licensed under the Apache License, Version 2.0 (the "License");
 * you may not use this file except in compliance with the License.
 * You may obtain a copy of the License at
 *
 *      http://www.apache.org/licenses/LICENSE-2.0
 *
 * Unless required by applicable law or agreed to in writing, software
 * distributed under the License is distributed on an "AS IS" BASIS,
 * WITHOUT WARRANTIES OR CONDITIONS OF ANY KIND, either express or implied.
 * See the License for the specific language governing permissions and
 * limitations under the License.
 */

package org.terasology.world.chunks;

import java.util.Comparator;
import java.util.Iterator;
import java.util.Set;
import java.util.concurrent.BlockingQueue;
import java.util.concurrent.ConcurrentMap;
import java.util.concurrent.ExecutorService;
import java.util.concurrent.Executors;
import java.util.concurrent.PriorityBlockingQueue;
import java.util.concurrent.TimeUnit;
import java.util.concurrent.locks.ReadWriteLock;
import java.util.concurrent.locks.ReentrantReadWriteLock;

import javax.vecmath.Vector3f;

import org.slf4j.Logger;
import org.slf4j.LoggerFactory;
import org.terasology.components.world.LocationComponent;
import org.terasology.entitySystem.EntityRef;
import org.terasology.math.Region3i;
import org.terasology.math.TeraMath;
import org.terasology.math.Vector3i;
import org.terasology.performanceMonitor.PerformanceMonitor;
import org.terasology.world.lighting.LightPropagator;
import org.terasology.world.WorldView;
import org.terasology.world.generator.core.ChunkGeneratorManager;
import org.terasology.world.localChunkProvider.AbstractChunkTask;
import org.terasology.world.localChunkProvider.ChunkRequest;
import org.terasology.world.localChunkProvider.ChunkTask;
import org.terasology.world.lighting.InternalLightProcessor;
import org.terasology.world.localChunkProvider.ShutdownTask;

import com.google.common.base.Objects;
import com.google.common.collect.Maps;
import com.google.common.collect.Sets;

/**
 * @author Immortius
 */
public class LocalChunkProvider implements ChunkProvider {
    private static final int CACHE_SIZE = (int) (2 * Runtime.getRuntime().maxMemory() / 1048576);
    private static final int REQUEST_CHUNK_THREADS = 1;
    private static final int CHUNK_PROCESSING_THREADS = 8;
    private static final Vector3i LOCAL_REGION_EXTENTS = new Vector3i(1, 0, 1);

    private static final Logger logger = LoggerFactory.getLogger(LocalChunkProvider.class);

    private ChunkStore farStore;

    private BlockingQueue<ChunkTask> chunkTasksQueue;
    private BlockingQueue<ChunkRequest> reviewChunkQueue;
    private ExecutorService reviewThreads;
    private ExecutorService chunkProcessingThreads;
    private ChunkGeneratorManager generator;

    private Set<CacheRegion> regions = Sets.newHashSet();

    private ConcurrentMap<Vector3i, Chunk> nearCache = Maps.newConcurrentMap();

    private EntityRef worldEntity = EntityRef.NULL;

    private ReadWriteLock regionLock = new ReentrantReadWriteLock();

    public LocalChunkProvider(ChunkStore farStore, ChunkGeneratorManager generator) {
        this.farStore = farStore;
        this.generator = generator;

        reviewChunkQueue = new PriorityBlockingQueue<ChunkRequest>(32);
        reviewThreads = Executors.newFixedThreadPool(REQUEST_CHUNK_THREADS);
        for (int i = 0; i < REQUEST_CHUNK_THREADS; ++i) {
            reviewThreads.execute(new Runnable() {
                @Override
                public void run() {
                    boolean running = true;
                    Thread.currentThread().setPriority(Thread.MIN_PRIORITY);
                    while (running) {

                        try {
                            ChunkRequest request = reviewChunkQueue.take();
                            switch (request.getType()) {
                                case REVIEW:
                                    for (Vector3i pos : request.getRegion()) {
                                        checkState(pos);
                                    }
                                    break;
                                case PRODUCE:
                                    for (Vector3i pos : request.getRegion()) {
                                        checkOrCreateChunk(pos);
                                    }
                                    break;
                                case EXIT:
                                    running = false;
                                    break;
                            }
                        } catch (InterruptedException e) {
                            logger.error("Thread interrupted", e);
                        } catch (Exception e) {
                            logger.error("Error in thread", e);
                        }
                    }
                    logger.debug("Thread shutdown safely");
                }
            });
        }

        chunkTasksQueue = new PriorityBlockingQueue<ChunkTask>(128, new ChunkTaskRelevanceComparator());
        chunkProcessingThreads = Executors.newFixedThreadPool(CHUNK_PROCESSING_THREADS);
        for (int i = 0; i < CHUNK_PROCESSING_THREADS; ++i) {
            chunkProcessingThreads.submit(new Runnable() {
                @Override
                public void run() {
                    boolean running = true;
                    Thread.currentThread().setPriority(Thread.MIN_PRIORITY);
                    while (running) {
                        try {
                            ChunkTask request = chunkTasksQueue.take();
                            if (request.isShutdownRequest()) {
                                running = false;
                                break;
                            }
                            request.enact();
                        } catch (InterruptedException e) {
                            logger.error("Thread interrupted", e);
                        } catch (Exception e) {
                            logger.error("Error in thread", e);
                        }
                    }
                    logger.debug("Thread shutdown safely");
                }
            });
        }
    }

    public void setWorldEntity(EntityRef worldEntity) {
        this.worldEntity = worldEntity;
    }

    @Override
    public void addRegionEntity(EntityRef entity, int distance) {
        CacheRegion region = new CacheRegion(entity, distance);
        regionLock.writeLock().lock();
        try {
            regions.remove(region);
            regions.add(region);
        } finally  {
            regionLock.writeLock().unlock();
        }
        reviewChunkQueue.offer(new ChunkRequest(ChunkRequest.RequestType.PRODUCE, region.getRegion().expand(new Vector3i(2, 0, 2))));
    }

    @Override
    public void removeRegionEntity(EntityRef entity) {
        regionLock.writeLock().lock();
        try {
            regions.remove(new CacheRegion(entity, 0));
        } finally {
            regionLock.writeLock().unlock();
        }
    }

    @Override
    public void update() {
        regionLock.readLock().lock();
        try {
            for (CacheRegion cacheRegion : regions) {
                cacheRegion.update();
                if (cacheRegion.isDirty()) {
                    cacheRegion.setUpToDate();
                    reviewChunkQueue.offer(new ChunkRequest(ChunkRequest.RequestType.PRODUCE, cacheRegion.getRegion().expand(new Vector3i(2, 0, 2))));
                }
            }

            PerformanceMonitor.startActivity("Review cache size");
            if (nearCache.size() > CACHE_SIZE) {
                logger.debug("Compacting cache");
                Iterator<Vector3i> iterator = nearCache.keySet().iterator();
                while (iterator.hasNext()) {
                    Vector3i pos = iterator.next();
                    boolean keep = false;
                    for (CacheRegion region : regions) {
                        if (region.getRegion().expand(new Vector3i(4, 0, 4)).encompasses(pos)) {
                            keep = true;
                            break;
                        }
                    }
                    if (!keep) {
                        // TODO: need some way to not dispose chunks being edited or processed (or do so safely)
                        Chunk chunk = nearCache.get(pos);
                        if (chunk.isLocked()) {
                            continue;
                        }
                        chunk.lock();
                        try {
                            farStore.put(chunk);
                            iterator.remove();
                            chunk.dispose();
                        } finally {
                            chunk.unlock();
                        }
                    }

                }
            }
            PerformanceMonitor.endActivity();
        } finally {
            regionLock.readLock().unlock();
        }
    }

    @Override
    public boolean isChunkAvailable(Vector3i pos) {
        return nearCache.containsKey(pos);
    }

    @Override
    public Chunk getChunk(int x, int y, int z) {
        return getChunk(new Vector3i(x, y, z));
    }

    @Override
    public Chunk getChunk(Vector3i pos) {
        return nearCache.get(pos);
    }

    @Override
    public void dispose() {
        for (int i = 0; i < REQUEST_CHUNK_THREADS; ++i) {
            reviewChunkQueue.offer(new ChunkRequest(ChunkRequest.RequestType.EXIT, Region3i.EMPTY));
        }
        for (int i = 0; i < CHUNK_PROCESSING_THREADS; ++i) {
            chunkTasksQueue.offer(new ShutdownTask());
        }
        reviewThreads.shutdown();
        chunkProcessingThreads.shutdown();
        try {
            if (!reviewThreads.awaitTermination(1, TimeUnit.SECONDS)) {
                logger.warn("Timed out awaiting chunk review thread termination");
            }
            if (!chunkProcessingThreads.awaitTermination(1, TimeUnit.SECONDS)) {
                logger.warn("Timed out awaiting chunk processing thread termination");
            }
        } catch (InterruptedException e) {
            logger.warn("Interrupted awaiting chunk thread termination");
        }

        for (Chunk chunk : nearCache.values()) {
            farStore.put(chunk);
            chunk.dispose();
        }
        nearCache.clear();
    }

    @Override
    public float size() {
        return farStore.size();
    }

    private void checkOrCreateChunk(Vector3i chunkPos) {
        Chunk chunk = getChunk(chunkPos);
        if (chunk == null) {
            PerformanceMonitor.startActivity("Check chunk in cache");
            if (farStore.contains(chunkPos)) {
                chunkTasksQueue.offer(new AbstractChunkTask(chunkPos, this) {
                    @Override
                    public void enact() {
                        Chunk chunk = farStore.get(getPosition());
                        if (nearCache.putIfAbsent(getPosition(), chunk) == null) {
                            if (chunk.getChunkState() == Chunk.State.COMPLETE) {
                                for (Vector3i adjPos : Region3i.createFromCenterExtents(getPosition(), LOCAL_REGION_EXTENTS)) {
                                    checkChunkReady(adjPos);
                                }
                            }
                            reviewChunkQueue.offer(new ChunkRequest(ChunkRequest.RequestType.REVIEW, Region3i.createFromCenterExtents(getPosition(), LOCAL_REGION_EXTENTS)));
                        }
                    }
                });
            } else {
                chunkTasksQueue.offer(new AbstractChunkTask(chunkPos, this) {
                    @Override
                    public void enact() {
                        Chunk chunk = generator.generateChunk(getPosition());
                        if (null == nearCache.putIfAbsent(getPosition(), chunk)) {
                            reviewChunkQueue.offer(new ChunkRequest(ChunkRequest.RequestType.REVIEW, Region3i.createFromCenterExtents(getPosition(), LOCAL_REGION_EXTENTS)));
                        }
                    }
                });
            }
            PerformanceMonitor.endActivity();
        } else {
            checkState(chunk);
        }
    }

    private void checkState(Vector3i pos) {
        Chunk chunk = getChunk(pos);
        if (chunk != null) {
            checkState(chunk);
        }
    }

    private void checkState(Chunk chunk) {
        switch (chunk.getChunkState()) {
            case ADJACENCY_GENERATION_PENDING:
                checkReadyForSecondPass(chunk.getPos());
                break;
            case INTERNAL_LIGHT_GENERATION_PENDING:
                checkReadyToDoInternalLighting(chunk.getPos());
                break;
            case LIGHT_PROPAGATION_PENDING:
                checkReadyToPropagateLighting(chunk.getPos());
                break;
            case FULL_LIGHT_CONNECTIVITY_PENDING:
                checkComplete(chunk.getPos());
                break;
            default:
                break;
        }
    }

    private void checkReadyForSecondPass(Vector3i pos) {
        Chunk chunk = getChunk(pos);
        if (chunk != null && chunk.getChunkState() == Chunk.State.ADJACENCY_GENERATION_PENDING) {
            for (Vector3i adjPos : Region3i.createFromCenterExtents(pos, LOCAL_REGION_EXTENTS)) {
                if (!adjPos.equals(pos)) {
                    Chunk adjChunk = getChunk(adjPos);
                    if (adjChunk == null) {
                        return;
                    }
                }
            }
            logger.debug("Queueing for adjacency generation {}", pos);
            chunkTasksQueue.offer(new AbstractChunkTask(pos, this) {
                @Override
                public void enact() {
                    WorldView view = WorldView.createLocalView(getPosition(), getProvider());
                    if (view == null) {
                        return;
                    }
                    view.lock();
                    try {
                        if (!view.isValidView()) {
                            return;
                        }
                        Chunk chunk = getProvider().getChunk(getPosition());
                        if (chunk.getChunkState() != Chunk.State.ADJACENCY_GENERATION_PENDING) {
                            return;
                        }

                        generator.secondPassChunk(getPosition(), view);
                        chunk.setChunkState(Chunk.State.INTERNAL_LIGHT_GENERATION_PENDING);
                        reviewChunkQueue.offer(new ChunkRequest(ChunkRequest.RequestType.REVIEW, Region3i.createFromCenterExtents(getPosition(), LOCAL_REGION_EXTENTS)));
                    } finally {
                        view.unlock();
                    }
                }
            });
        }
    }

    private void checkReadyToDoInternalLighting(Vector3i pos) {
        Chunk chunk = getChunk(pos);
        if (chunk != null && chunk.getChunkState() == Chunk.State.INTERNAL_LIGHT_GENERATION_PENDING) {
            for (Vector3i adjPos : Region3i.createFromCenterExtents(pos, LOCAL_REGION_EXTENTS)) {
                if (!adjPos.equals(pos)) {
                    Chunk adjChunk = getChunk(adjPos);
                    if (adjChunk == null || adjChunk.getChunkState().compareTo(Chunk.State.INTERNAL_LIGHT_GENERATION_PENDING) < 0) {
                        return;
                    }
                }
            }
            logger.debug("Queueing for internal light generation {}", pos);
            chunkTasksQueue.offer(new AbstractChunkTask(pos, this) {
                @Override
                public void enact() {
                    Chunk chunk = getProvider().getChunk(getPosition());
                    if (chunk == null) {
                        return;
                    }

                    chunk.lock();
                    try {
                        if (chunk.isDisposed() || chunk.getChunkState() != Chunk.State.INTERNAL_LIGHT_GENERATION_PENDING) {
                            return;
                        }
                        InternalLightProcessor.generateInternalLighting(chunk);
                        chunk.setChunkState(Chunk.State.LIGHT_PROPAGATION_PENDING);
                        reviewChunkQueue.offer(new ChunkRequest(ChunkRequest.RequestType.REVIEW, Region3i.createFromCenterExtents(getPosition(), LOCAL_REGION_EXTENTS)));
                    } finally {
                        chunk.unlock();
                    }
                }
            });
        }
    }

    private void checkReadyToPropagateLighting(Vector3i pos) {
        Chunk chunk = getChunk(pos);
        if (chunk != null && chunk.getChunkState() == Chunk.State.LIGHT_PROPAGATION_PENDING) {
            for (Vector3i adjPos : Region3i.createFromCenterExtents(pos, LOCAL_REGION_EXTENTS)) {
                if (!adjPos.equals(pos)) {
                    Chunk adjChunk = getChunk(adjPos);
                    if (adjChunk == null || adjChunk.getChunkState().compareTo(Chunk.State.LIGHT_PROPAGATION_PENDING) < 0) {
                        return;
                    }
                }
            }
            logger.debug("Queueing for light propagation pass {}", pos);
            chunkTasksQueue.offer(new AbstractChunkTask(pos, this) {
                @Override
                public void enact() {
                    WorldView worldView = WorldView.createLocalView(getPosition(), getProvider());
                    if (worldView == null) {
                        return;
                    }
                    worldView.lock();
                    try {
                        if (!worldView.isValidView()) {
                            return;
                        }
                        Chunk chunk = getProvider().getChunk(getPosition());
                        if (chunk.getChunkState() != Chunk.State.LIGHT_PROPAGATION_PENDING) {
                            return;
                        }

                        new LightPropagator(worldView).propagateOutOfTargetChunk();
                        chunk.setChunkState(Chunk.State.FULL_LIGHT_CONNECTIVITY_PENDING);
                        reviewChunkQueue.offer(new ChunkRequest(ChunkRequest.RequestType.REVIEW, Region3i.createFromCenterExtents(getPosition(), LOCAL_REGION_EXTENTS)));
                    } finally {
                        worldView.unlock();
                    }
                }
            });
        }
    }

    private void checkComplete(Vector3i pos) {
        Chunk chunk = getChunk(pos);
        if (chunk != null && chunk.getChunkState() == Chunk.State.FULL_LIGHT_CONNECTIVITY_PENDING) {
            for (Vector3i adjPos : Region3i.createFromCenterExtents(pos, LOCAL_REGION_EXTENTS)) {
                if (!adjPos.equals(pos)) {
                    Chunk adjChunk = getChunk(adjPos);
                    if (adjChunk == null || adjChunk.getChunkState().compareTo(Chunk.State.FULL_LIGHT_CONNECTIVITY_PENDING) < 0) {
                        return;
                    }
                }
            }
            logger.debug("Now complete {}", pos);
            chunk.setChunkState(Chunk.State.COMPLETE);
            for (Vector3i adjPos : Region3i.createFromCenterExtents(pos, LOCAL_REGION_EXTENTS)) {
                checkChunkReady(adjPos);
            }
        }
    }

    private void checkChunkReady(Vector3i pos) {
        if (worldEntity.exists()) {
<<<<<<< HEAD
            for (Vector3i adjPos : Region3i.createFromCenterExtents(pos, LOCAL_REGION_EXTENTS)) {
                Chunk chunk = getChunk(adjPos);
                if (chunk == null || chunk.getChunkState() != Chunk.State.COMPLETE) {
                    return;
                }
=======
            Chunk chunk = getChunk(pos);
            if (chunk != null && chunk.getChunkState() == Chunk.State.COMPLETE) {
                worldEntity.send(new ChunkReadyEvent(pos));
>>>>>>> 96deaf47
            }
        }
    }

    private static class CacheRegion {
        private EntityRef entity;
        private int distance;
        private boolean dirty;
        private Vector3i center = new Vector3i();

        public CacheRegion(EntityRef entity, int distance) {
            this.entity = entity;
            this.distance = distance;

            LocationComponent loc = entity.getComponent(LocationComponent.class);
            if (loc == null) {
                dirty = false;
            } else {
                center.set(worldToChunkPos(loc.getWorldPosition()));
                dirty = true;
            }
        }

        public boolean isValid() {
            return entity.hasComponent(LocationComponent.class);
        }

        public boolean isDirty() {
            return dirty;
        }

        public void setUpToDate() {
            dirty = false;
        }

        public void update() {
            if (!isValid()) {
                dirty = false;
            } else {
                Vector3i newCenter = getCenter();
                if (!newCenter.equals(center)) {
                    dirty = true;
                    center.set(newCenter);
                }
            }
        }

        public Region3i getRegion() {
            LocationComponent loc = entity.getComponent(LocationComponent.class);
            if (loc != null) {
                return Region3i.createFromCenterExtents(worldToChunkPos(loc.getWorldPosition()), new Vector3i(TeraMath.ceilToInt(distance / 2.0f), 0, TeraMath.ceilToInt(distance / 2)));
            }
            return Region3i.EMPTY;
        }

        private Vector3i getCenter() {
            LocationComponent loc = entity.getComponent(LocationComponent.class);
            if (loc != null) {
                return worldToChunkPos(loc.getWorldPosition());
            }
            return new Vector3i();
        }

        private Vector3i worldToChunkPos(Vector3f worldPos) {
            worldPos.x /= Chunk.SIZE_X;
            worldPos.y = 0;
            worldPos.z /= Chunk.SIZE_Z;
            return new Vector3i(worldPos);
        }

        @Override
        public boolean equals(Object o) {
            if (o == this) return true;
            if (o instanceof CacheRegion) {
                CacheRegion other = (CacheRegion) o;
                return Objects.equal(other.entity, entity);
            }
            return false;
        }

        @Override
        public int hashCode() {
            return Objects.hashCode(entity);
        }
    }

    private class ChunkTaskRelevanceComparator implements Comparator<ChunkTask> {

        @Override
        public int compare(ChunkTask o1, ChunkTask o2) {
            return score(o1.getPosition()) - score(o2.getPosition());
        }

        private int score(Vector3i chunk) {
            int score = Integer.MAX_VALUE;
            // TODO: This isn't thread safe. Fix me

            regionLock.readLock().lock();
            try {
                for (CacheRegion region : regions) {
                    int dist = distFromRegion(chunk, region.center);
                    if (dist < score) {
                        score = dist;
                    }
                }
                return score;
            } finally {
                regionLock.readLock().unlock();
            }
        }

        private int distFromRegion(Vector3i pos, Vector3i regionCenter) {
            return pos.gridDistance(regionCenter);
        }
    }
}<|MERGE_RESOLUTION|>--- conflicted
+++ resolved
@@ -471,17 +471,9 @@
 
     private void checkChunkReady(Vector3i pos) {
         if (worldEntity.exists()) {
-<<<<<<< HEAD
-            for (Vector3i adjPos : Region3i.createFromCenterExtents(pos, LOCAL_REGION_EXTENTS)) {
-                Chunk chunk = getChunk(adjPos);
-                if (chunk == null || chunk.getChunkState() != Chunk.State.COMPLETE) {
-                    return;
-                }
-=======
             Chunk chunk = getChunk(pos);
             if (chunk != null && chunk.getChunkState() == Chunk.State.COMPLETE) {
                 worldEntity.send(new ChunkReadyEvent(pos));
->>>>>>> 96deaf47
             }
         }
     }
